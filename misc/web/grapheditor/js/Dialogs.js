/**
 * Copyright (c) 2006-2012, JGraph Ltd
 */

/**
 * Constructs a new open dialog.
 */
var OpenDialog = function()
{
<<<<<<< HEAD
    var iframe = document.createElement('iframe');
    iframe.style.backgroundColor = 'transparent';
    iframe.allowTransparency = 'true';
    iframe.style.borderStyle = 'none';
    iframe.style.borderWidth = '0px';
    iframe.style.overflow = 'hidden';
    iframe.frameBorder = '0';
    
    // Adds padding as a workaround for box model in older IE versions
    var dx = (mxClient.IS_VML && (document.documentMode == null || document.documentMode < 8)) ? 20 : 0;
    
    iframe.setAttribute('width', (((Editor.useLocalStorage) ? 640 : 320) + dx) + 'px');
    iframe.setAttribute('height', (((Editor.useLocalStorage) ? 480 : 220) + dx) + 'px');
    iframe.setAttribute('src', OPEN_FORM);
    
    this.container = iframe;
=======
        var iframe = document.createElement('iframe');
        iframe.style.backgroundColor = 'transparent';
        iframe.allowTransparency = 'true';
        iframe.style.borderStyle = 'none';
        iframe.style.borderWidth = '0px';
        iframe.style.overflow = 'hidden';
        iframe.frameBorder = '0';

        // Adds padding as a workaround for box model in older IE versions
        var dx = (mxClient.IS_VML && (document.documentMode == null || document.documentMode < 8)) ? 20 : 0;

        iframe.setAttribute('width', (((Editor.useLocalStorage) ? 640 : 320) + dx) + 'px');
        iframe.setAttribute('height', (((Editor.useLocalStorage) ? 480 : 220) + dx) + 'px');
        iframe.setAttribute('src', OPEN_FORM);

        this.container = iframe;
>>>>>>> 298fa2f1
};

/**
 * Constructs a new color dialog.
 */
var ColorDialog = function(editorUi, color, apply, cancelFn)
{
<<<<<<< HEAD
    this.editorUi = editorUi;
    
    var input = document.createElement('input');
    input.style.marginBottom = '10px';
    input.style.width = '216px';
    
    // Required for picker to render in IE
    if (mxClient.IS_IE)
    {
        input.style.marginTop = '10px';
        document.body.appendChild(input);
    }
    
    this.init = function()
    {
        if (!mxClient.IS_TOUCH)
        {
            input.focus();
        }
    };

    var picker = new jscolor.color(input);
    picker.pickerOnfocus = false;
    picker.showPicker();

    var div = document.createElement('div');
    jscolor.picker.box.style.position = 'relative';
    jscolor.picker.box.style.width = '230px';
    jscolor.picker.box.style.height = '100px';
    jscolor.picker.box.style.paddingBottom = '10px';
    div.appendChild(jscolor.picker.box);

    var center = document.createElement('center');
    
    function createRecentColorTable()
    {
        var table = addPresets((ColorDialog.recentColors.length == 0) ? ['FFFFFF'] :
                    ColorDialog.recentColors, 11, 'FFFFFF', true);
        table.style.marginBottom = '8px';
        
        return table;
    };
    
    function addPresets(presets, rowLength, defaultColor, addResetOption)
    {
        rowLength = (rowLength != null) ? rowLength : 12;
        var table = document.createElement('table');
        table.style.borderCollapse = 'collapse';
        table.setAttribute('cellspacing', '0');
        table.style.marginBottom = '20px';
        table.style.cellSpacing = '0px';
        var tbody = document.createElement('tbody');
        table.appendChild(tbody);

        var rows = presets.length / rowLength;
        
        for (var row = 0; row < rows; row++)
        {
            var tr = document.createElement('tr');
            
            for (var i = 0; i < rowLength; i++)
            {
                (function(clr)
                {
                    var td = document.createElement('td');
                    td.style.border = '1px solid black';
                    td.style.padding = '0px';
                    td.style.width = '16px';
                    td.style.height = '16px';
                    
                    if (clr == null)
                    {
                        clr = defaultColor;
                    }
                    
                    if (clr == 'none')
                    {
                        td.style.background = 'url(\'' + Dialog.prototype.noColorImage + '\')';
                    }
                    else
                    {
                        td.style.backgroundColor = '#' + clr;
                    }
                    
                    tr.appendChild(td);

                    if (clr != null)
                    {
                        td.style.cursor = 'pointer';
                        
                        mxEvent.addListener(td, 'click', function()
                        {
                            if (clr == 'none')
                            {
                                picker.fromString('ffffff');
                                input.value = 'none';
                            }
                            else
                            {
                                picker.fromString(clr);
                            }
                        });
                    }
                })(presets[row * rowLength + i]);
            }
            
            tbody.appendChild(tr);
        }
        
        if (addResetOption)
        {
            var td = document.createElement('td');
            td.setAttribute('title', mxResources.get('reset'));
            td.style.border = '1px solid black';
            td.style.padding = '0px';
            td.style.width = '16px';
            td.style.height = '16px';
            td.style.backgroundImage = 'url(\'' + Dialog.prototype.closeImage + '\')';
            td.style.backgroundPosition = 'center center';
            td.style.backgroundRepeat = 'no-repeat';
            td.style.cursor = 'pointer';
            
            tr.appendChild(td);

            mxEvent.addListener(td, 'click', function()
            {
                ColorDialog.resetRecentColors();
                table.parentNode.replaceChild(createRecentColorTable(), table);
            });
        }
        
        center.appendChild(table);
        
        return table;
    };

    div.appendChild(input);
    mxUtils.br(div);
    
    // Adds recent colors
    createRecentColorTable();
        
    // Adds presets
    var table = addPresets(this.presetColors);
    table.style.marginBottom = '8px';
    table = addPresets(this.defaultColors);
    table.style.marginBottom = '16px';

    div.appendChild(center);

    var buttons = document.createElement('div');
    buttons.style.textAlign = 'right';
    buttons.style.whiteSpace = 'nowrap';
    
    var cancelBtn = mxUtils.button(mxResources.get('cancel'), function()
    {
        editorUi.hideDialog();
        
        if (cancelFn != null)
        {
            cancelFn();
        }
    });
    cancelBtn.className = 'geBtn';

    if (editorUi.editor.cancelFirst)
    {
        buttons.appendChild(cancelBtn);
    }
    
    var applyFunction = (apply != null) ? apply : this.createApplyFunction();
    
    var applyBtn = mxUtils.button(mxResources.get('apply'), function()
    {
        var color = input.value;
        
        // Blocks any non-alphabetic chars in colors
        if (/(^#?[a-zA-Z0-9]*$)/.test(color))
        {
            if (color != 'none' && color.charAt(0) != '#')
            {
                color = '#' + color;
            }

            ColorDialog.addRecentColor((color != 'none') ? color.substring(1) : color, 12);
            applyFunction(color);
            editorUi.hideDialog();
        }
        else
        {
            editorUi.handleError({message: mxResources.get('invalidInput')});   
        }
    });
    applyBtn.className = 'geBtn gePrimaryBtn';
    buttons.appendChild(applyBtn);
    
    if (!editorUi.editor.cancelFirst)
    {
        buttons.appendChild(cancelBtn);
    }
    
    if (color != null)
    {
        if (color == 'none')
        {
            picker.fromString('ffffff');
            input.value = 'none';
        }
        else
        {
            picker.fromString(color);
        }
    }
    
    div.appendChild(buttons);
    this.picker = picker;
    this.colorInput = input;

    // LATER: Only fires if input if focused, should always
    // fire if this dialog is showing.
    mxEvent.addListener(div, 'keydown', function(e)
    {
        if (e.keyCode == 27)
        {
            editorUi.hideDialog();
            
            if (cancelFn != null)
            {
                cancelFn();
            }
            
            mxEvent.consume(e);
        }
    });
    
    this.container = div;
=======
        this.editorUi = editorUi;

        var input = document.createElement('input');
        input.style.marginBottom = '10px';
        input.style.width = '216px';

        // Required for picker to render in IE
        if (mxClient.IS_IE)
        {
                input.style.marginTop = '10px';
                document.body.appendChild(input);
        }

        this.init = function()
        {
                if (!mxClient.IS_TOUCH)
                {
                        input.focus();
                }
        };

        var picker = new jscolor.color(input);
        picker.pickerOnfocus = false;
        picker.showPicker();

        var div = document.createElement('div');
        jscolor.picker.box.style.position = 'relative';
        jscolor.picker.box.style.width = '230px';
        jscolor.picker.box.style.height = '100px';
        jscolor.picker.box.style.paddingBottom = '10px';
        div.appendChild(jscolor.picker.box);

        var center = document.createElement('center');

        function createRecentColorTable()
        {
                var table = addPresets((ColorDialog.recentColors.length == 0) ? ['FFFFFF'] :
                                        ColorDialog.recentColors, 11, 'FFFFFF', true);
                table.style.marginBottom = '8px';

                return table;
        };

        function addPresets(presets, rowLength, defaultColor, addResetOption)
        {
                rowLength = (rowLength != null) ? rowLength : 12;
                var table = document.createElement('table');
                table.style.borderCollapse = 'collapse';
                table.setAttribute('cellspacing', '0');
                table.style.marginBottom = '20px';
                table.style.cellSpacing = '0px';
                var tbody = document.createElement('tbody');
                table.appendChild(tbody);

                var rows = presets.length / rowLength;

                for (var row = 0; row < rows; row++)
                {
                        var tr = document.createElement('tr');

                        for (var i = 0; i < rowLength; i++)
                        {
                                (function(clr)
                                {
                                        var td = document.createElement('td');
                                        td.style.border = '1px solid black';
                                        td.style.padding = '0px';
                                        td.style.width = '16px';
                                        td.style.height = '16px';

                                        if (clr == null)
                                        {
                                                clr = defaultColor;
                                        }

                                        if (clr == 'none')
                                        {
                                                td.style.background = 'url(\'' + Dialog.prototype.noColorImage + '\')';
                                        }
                                        else
                                        {
                                                td.style.backgroundColor = '#' + clr;
                                        }

                                        tr.appendChild(td);

                                        if (clr != null)
                                        {
                                                td.style.cursor = 'pointer';

                                                mxEvent.addListener(td, 'click', function()
                                                {
                                                        if (clr == 'none')
                                                        {
                                                                picker.fromString('ffffff');
                                                                input.value = 'none';
                                                        }
                                                        else
                                                        {
                                                                picker.fromString(clr);
                                                        }
                                                });
                                        }
                                })(presets[row * rowLength + i]);
                        }

                        tbody.appendChild(tr);
                }

                if (addResetOption)
                {
                        var td = document.createElement('td');
                        td.setAttribute('title', mxResources.get('reset'));
                        td.style.border = '1px solid black';
                        td.style.padding = '0px';
                        td.style.width = '16px';
                        td.style.height = '16px';
                        td.style.backgroundImage = 'url(\'' + Dialog.prototype.closeImage + '\')';
                        td.style.backgroundPosition = 'center center';
                        td.style.backgroundRepeat = 'no-repeat';
                        td.style.cursor = 'pointer';

                        tr.appendChild(td);

                        mxEvent.addListener(td, 'click', function()
                        {
                                ColorDialog.resetRecentColors();
                                table.parentNode.replaceChild(createRecentColorTable(), table);
                        });
                }

                center.appendChild(table);

                return table;
        };

        div.appendChild(input);
        mxUtils.br(div);

        // Adds recent colors
        createRecentColorTable();

        // Adds presets
        var table = addPresets(this.presetColors);
        table.style.marginBottom = '8px';
        table = addPresets(this.defaultColors);
        table.style.marginBottom = '16px';

        div.appendChild(center);

        var buttons = document.createElement('div');
        buttons.style.textAlign = 'right';
        buttons.style.whiteSpace = 'nowrap';

        var cancelBtn = mxUtils.button(mxResources.get('cancel'), function()
        {
                editorUi.hideDialog();

                if (cancelFn != null)
                {
                        cancelFn();
                }
        });
        cancelBtn.className = 'geBtn';

        if (editorUi.editor.cancelFirst)
        {
                buttons.appendChild(cancelBtn);
        }

        var applyFunction = (apply != null) ? apply : this.createApplyFunction();

        var applyBtn = mxUtils.button(mxResources.get('apply'), function()
        {
                var color = input.value;

                // Blocks any non-alphabetic chars in colors
                if (/(^#?[a-zA-Z0-9]*$)/.test(color))
                {
                        if (color != 'none' && color.charAt(0) != '#')
                        {
                                color = '#' + color;
                        }

                        ColorDialog.addRecentColor((color != 'none') ? color.substring(1) : color, 12);
                        applyFunction(color);
                        editorUi.hideDialog();
                }
                else
                {
                        editorUi.handleError({message: mxResources.get('invalidInput')});
                }
        });
        applyBtn.className = 'geBtn gePrimaryBtn';
        buttons.appendChild(applyBtn);

        if (!editorUi.editor.cancelFirst)
        {
                buttons.appendChild(cancelBtn);
        }

        if (color != null)
        {
                if (color == 'none')
                {
                        picker.fromString('ffffff');
                        input.value = 'none';
                }
                else
                {
                        picker.fromString(color);
                }
        }

        div.appendChild(buttons);
        this.picker = picker;
        this.colorInput = input;

        // LATER: Only fires if input if focused, should always
        // fire if this dialog is showing.
        mxEvent.addListener(div, 'keydown', function(e)
        {
                if (e.keyCode == 27)
                {
                        editorUi.hideDialog();

                        if (cancelFn != null)
                        {
                                cancelFn();
                        }

                        mxEvent.consume(e);
                }
        });

        this.container = div;
>>>>>>> 298fa2f1
};

/**
 * Creates function to apply value
 */
ColorDialog.prototype.presetColors = ['E6D0DE', 'CDA2BE', 'B5739D', 'E1D5E7', 'C3ABD0', 'A680B8', 'D4E1F5', 'A9C4EB', '7EA6E0', 'D5E8D4', '9AC7BF', '67AB9F', 'D5E8D4', 'B9E0A5', '97D077', 'FFF2CC', 'FFE599', 'FFD966', 'FFF4C3', 'FFCE9F', 'FFB570', 'F8CECC', 'F19C99', 'EA6B66'];

/**
 * Creates function to apply value
 */
ColorDialog.prototype.defaultColors = ['none', 'FFFFFF', 'E6E6E6', 'CCCCCC', 'B3B3B3', '999999', '808080', '666666', '4D4D4D', '333333', '1A1A1A', '000000', 'FFCCCC', 'FFE6CC', 'FFFFCC', 'E6FFCC', 'CCFFCC', 'CCFFE6', 'CCFFFF', 'CCE5FF', 'CCCCFF', 'E5CCFF', 'FFCCFF', 'FFCCE6',
<<<<<<< HEAD
        'FF9999', 'FFCC99', 'FFFF99', 'CCFF99', '99FF99', '99FFCC', '99FFFF', '99CCFF', '9999FF', 'CC99FF', 'FF99FF', 'FF99CC', 'FF6666', 'FFB366', 'FFFF66', 'B3FF66', '66FF66', '66FFB3', '66FFFF', '66B2FF', '6666FF', 'B266FF', 'FF66FF', 'FF66B3', 'FF3333', 'FF9933', 'FFFF33',
        '99FF33', '33FF33', '33FF99', '33FFFF', '3399FF', '3333FF', '9933FF', 'FF33FF', 'FF3399', 'FF0000', 'FF8000', 'FFFF00', '80FF00', '00FF00', '00FF80', '00FFFF', '007FFF', '0000FF', '7F00FF', 'FF00FF', 'FF0080', 'CC0000', 'CC6600', 'CCCC00', '66CC00', '00CC00', '00CC66',
        '00CCCC', '0066CC', '0000CC', '6600CC', 'CC00CC', 'CC0066', '990000', '994C00', '999900', '4D9900', '009900', '00994D', '009999', '004C99', '000099', '4C0099', '990099', '99004D', '660000', '663300', '666600', '336600', '006600', '006633', '006666', '003366', '000066',
        '330066', '660066', '660033', '330000', '331A00', '333300', '1A3300', '003300', '00331A', '003333', '001933', '000033', '190033', '330033', '33001A'];
=======
                'FF9999', 'FFCC99', 'FFFF99', 'CCFF99', '99FF99', '99FFCC', '99FFFF', '99CCFF', '9999FF', 'CC99FF', 'FF99FF', 'FF99CC', 'FF6666', 'FFB366', 'FFFF66', 'B3FF66', '66FF66', '66FFB3', '66FFFF', '66B2FF', '6666FF', 'B266FF', 'FF66FF', 'FF66B3', 'FF3333', 'FF9933', 'FFFF33',
                '99FF33', '33FF33', '33FF99', '33FFFF', '3399FF', '3333FF', '9933FF', 'FF33FF', 'FF3399', 'FF0000', 'FF8000', 'FFFF00', '80FF00', '00FF00', '00FF80', '00FFFF', '007FFF', '0000FF', '7F00FF', 'FF00FF', 'FF0080', 'CC0000', 'CC6600', 'CCCC00', '66CC00', '00CC00', '00CC66',
                '00CCCC', '0066CC', '0000CC', '6600CC', 'CC00CC', 'CC0066', '990000', '994C00', '999900', '4D9900', '009900', '00994D', '009999', '004C99', '000099', '4C0099', '990099', '99004D', '660000', '663300', '666600', '336600', '006600', '006633', '006666', '003366', '000066',
                '330066', '660066', '660033', '330000', '331A00', '333300', '1A3300', '003300', '00331A', '003333', '001933', '000033', '190033', '330033', '33001A'];
>>>>>>> 298fa2f1

/**
 * Creates function to apply value
 */
ColorDialog.prototype.createApplyFunction = function()
{
<<<<<<< HEAD
    return mxUtils.bind(this, function(color)
    {
        var graph = this.editorUi.editor.graph;
        
        graph.getModel().beginUpdate();
        try
        {
            graph.setCellStyles(this.currentColorKey, color);
            this.editorUi.fireEvent(new mxEventObject('styleChanged', 'keys', [this.currentColorKey],
                'values', [color], 'cells', graph.getSelectionCells()));
        }
        finally
        {
            graph.getModel().endUpdate();
        }
    });
=======
        return mxUtils.bind(this, function(color)
        {
                var graph = this.editorUi.editor.graph;

                graph.getModel().beginUpdate();
                try
                {
                        graph.setCellStyles(this.currentColorKey, color);
                        this.editorUi.fireEvent(new mxEventObject('styleChanged', 'keys', [this.currentColorKey],
                                'values', [color], 'cells', graph.getSelectionCells()));
                }
                finally
                {
                        graph.getModel().endUpdate();
                }
        });
>>>>>>> 298fa2f1
};

/**
 *
 */
ColorDialog.recentColors = [];

/**
 * Adds recent color for later use.
 */
ColorDialog.addRecentColor = function(color, max)
{
<<<<<<< HEAD
    if (color != null)
    {
        mxUtils.remove(color, ColorDialog.recentColors);
        ColorDialog.recentColors.splice(0, 0, color);
        
        if (ColorDialog.recentColors.length >= max)
        {
            ColorDialog.recentColors.pop();
        }
    }
=======
        if (color != null)
        {
                mxUtils.remove(color, ColorDialog.recentColors);
                ColorDialog.recentColors.splice(0, 0, color);

                if (ColorDialog.recentColors.length >= max)
                {
                        ColorDialog.recentColors.pop();
                }
        }
>>>>>>> 298fa2f1
};

/**
 * Adds recent color for later use.
 */
ColorDialog.resetRecentColors = function()
{
<<<<<<< HEAD
    ColorDialog.recentColors = [];
=======
        ColorDialog.recentColors = [];
>>>>>>> 298fa2f1
};

/**
 * Constructs a new about dialog.
 */
var AboutDialog = function(editorUi)
{
<<<<<<< HEAD
    var div = document.createElement('div');
    div.setAttribute('align', 'center');
    var h3 = document.createElement('h3');
    mxUtils.write(h3, mxResources.get('about') + ' GraphEditor');
    div.appendChild(h3);
    var img = document.createElement('img');
    img.style.border = '0px';
    img.setAttribute('width', '176');
    img.setAttribute('width', '151');
    img.setAttribute('src', IMAGE_PATH + '/logo.png');
    div.appendChild(img);
    mxUtils.br(div);
    mxUtils.write(div, 'Powered by mxGraph ' + mxClient.VERSION);
    mxUtils.br(div);
    var link = document.createElement('a');
    link.setAttribute('href', 'http://www.jgraph.com/');
    link.setAttribute('target', '_blank');
    mxUtils.write(link, 'www.jgraph.com');
    div.appendChild(link);
    mxUtils.br(div);
    mxUtils.br(div);
    var closeBtn = mxUtils.button(mxResources.get('close'), function()
    {
        editorUi.hideDialog();
    });
    closeBtn.className = 'geBtn gePrimaryBtn';
    div.appendChild(closeBtn);
    
    this.container = div;
=======
        var div = document.createElement('div');
        div.setAttribute('align', 'center');
        var h3 = document.createElement('h3');
        mxUtils.write(h3, mxResources.get('about') + ' GraphEditor');
        div.appendChild(h3);
        var img = document.createElement('img');
        img.style.border = '0px';
        img.setAttribute('width', '176');
        img.setAttribute('width', '151');
        img.setAttribute('src', IMAGE_PATH + '/logo.png');
        div.appendChild(img);
        mxUtils.br(div);
        mxUtils.write(div, 'Powered by mxGraph ' + mxClient.VERSION);
        mxUtils.br(div);
        var link = document.createElement('a');
        link.setAttribute('href', 'http://www.jgraph.com/');
        link.setAttribute('target', '_blank');
        mxUtils.write(link, 'www.jgraph.com');
        div.appendChild(link);
        mxUtils.br(div);
        mxUtils.br(div);
        var closeBtn = mxUtils.button(mxResources.get('close'), function()
        {
                editorUi.hideDialog();
        });
        closeBtn.className = 'geBtn gePrimaryBtn';
        div.appendChild(closeBtn);

        this.container = div;
>>>>>>> 298fa2f1
};

/**
 * Constructs a new filename dialog.
 */
var FilenameDialog = function(editorUi, filename, buttonText, fn, label, validateFn, content, helpLink, closeOnBtn, cancelFn, hints, w)
{
<<<<<<< HEAD
    closeOnBtn = (closeOnBtn != null) ? closeOnBtn : true;
    var row, td;
    
    var table = document.createElement('table');
    var tbody = document.createElement('tbody');
    table.style.marginTop = '8px';
    
    row = document.createElement('tr');
    
    td = document.createElement('td');
    td.style.whiteSpace = 'nowrap';
    td.style.fontSize = '10pt';
    td.style.width = '120px';
    mxUtils.write(td, (label || mxResources.get('filename')) + ':');
    
    row.appendChild(td);
    
    var nameInput = document.createElement('input');
    nameInput.setAttribute('value', filename || '');
    nameInput.style.marginLeft = '4px';
    nameInput.style.width = (w != null) ? w + 'px' : '180px';
    
    var genericBtn = mxUtils.button(buttonText, function()
    {
        if (validateFn == null || validateFn(nameInput.value))
        {
            if (closeOnBtn)
            {
                editorUi.hideDialog();
            }
            
            fn(nameInput.value);
        }
    });
    genericBtn.className = 'geBtn gePrimaryBtn';
    
    this.init = function()
    {
        if (label == null && content != null)
        {
            return;
        }
        
        nameInput.focus();
        
        if (mxClient.IS_GC || mxClient.IS_FF || document.documentMode >= 5 || mxClient.IS_QUIRKS)
        {
            nameInput.select();
        }
        else
        {
            document.execCommand('selectAll', false, null);
        }
        
        // Installs drag and drop handler for links
        if (Graph.fileSupport)
        {
            // Setup the dnd listeners
            var dlg = table.parentNode;
            
            if (dlg != null)
            {
                var graph = editorUi.editor.graph;
                var dropElt = null;
                    
                mxEvent.addListener(dlg, 'dragleave', function(evt)
                {
                    if (dropElt != null)
                    {
                        dropElt.style.backgroundColor = '';
                        dropElt = null;
                    }
                    
                    evt.stopPropagation();
                    evt.preventDefault();
                });
                
                mxEvent.addListener(dlg, 'dragover', mxUtils.bind(this, function(evt)
                {
                    // IE 10 does not implement pointer-events so it can't have a drop highlight
                    if (dropElt == null && (!mxClient.IS_IE || document.documentMode > 10))
                    {
                        dropElt = nameInput;
                        dropElt.style.backgroundColor = '#ebf2f9';
                    }
                    
                    evt.stopPropagation();
                    evt.preventDefault();
                }));
                        
                mxEvent.addListener(dlg, 'drop', mxUtils.bind(this, function(evt)
                {
                    if (dropElt != null)
                    {
                        dropElt.style.backgroundColor = '';
                        dropElt = null;
                    }
    
                    if (mxUtils.indexOf(evt.dataTransfer.types, 'text/uri-list') >= 0)
                    {
                        nameInput.value = decodeURIComponent(evt.dataTransfer.getData('text/uri-list'));
                        genericBtn.click();
                    }
    
                    evt.stopPropagation();
                    evt.preventDefault();
                }));
            }
        }
    };

    td = document.createElement('td');
    td.style.whiteSpace = 'nowrap';
    td.appendChild(nameInput);
    row.appendChild(td);
    
    if (label != null || content == null)
    {
        tbody.appendChild(row);
        
        if (hints != null)
        {
            td.appendChild(FilenameDialog.createTypeHint(editorUi, nameInput, hints));
        }
    }
    
    if (content != null)
    {
        row = document.createElement('tr');
        td = document.createElement('td');
        td.colSpan = 2;
        td.appendChild(content);
        row.appendChild(td);
        tbody.appendChild(row);
    }
    
    row = document.createElement('tr');
    td = document.createElement('td');
    td.colSpan = 2;
    td.style.paddingTop = '20px';
    td.style.whiteSpace = 'nowrap';
    td.setAttribute('align', 'right');
    
    var cancelBtn = mxUtils.button(mxResources.get('cancel'), function()
    {
        editorUi.hideDialog();
        
        if (cancelFn != null)
        {
            cancelFn();
        }
    });
    cancelBtn.className = 'geBtn';
    
    if (editorUi.editor.cancelFirst)
    {
        td.appendChild(cancelBtn);
    }
    
    if (helpLink != null)
    {
        var helpBtn = mxUtils.button(mxResources.get('help'), function()
        {
            editorUi.editor.graph.openLink(helpLink);
        });
        
        helpBtn.className = 'geBtn';    
        td.appendChild(helpBtn);
    }

    mxEvent.addListener(nameInput, 'keypress', function(e)
    {
        if (e.keyCode == 13)
        {
            genericBtn.click();
        }
    });
    
    td.appendChild(genericBtn);
    
    if (!editorUi.editor.cancelFirst)
    {
        td.appendChild(cancelBtn);
    }

    row.appendChild(td);
    tbody.appendChild(row);
    table.appendChild(tbody);
    
    this.container = table;
=======
        closeOnBtn = (closeOnBtn != null) ? closeOnBtn : true;
        var row, td;

        var table = document.createElement('table');
        var tbody = document.createElement('tbody');
        table.style.marginTop = '8px';

        row = document.createElement('tr');

        td = document.createElement('td');
        td.style.whiteSpace = 'nowrap';
        td.style.fontSize = '10pt';
        td.style.width = '120px';
        mxUtils.write(td, (label || mxResources.get('filename')) + ':');

        row.appendChild(td);

        var nameInput = document.createElement('input');
        nameInput.setAttribute('value', filename || '');
        nameInput.style.marginLeft = '4px';
        nameInput.style.width = (w != null) ? w + 'px' : '180px';

        var genericBtn = mxUtils.button(buttonText, function()
        {
                if (validateFn == null || validateFn(nameInput.value))
                {
                        if (closeOnBtn)
                        {
                                editorUi.hideDialog();
                        }

                        fn(nameInput.value);
                }
        });
        genericBtn.className = 'geBtn gePrimaryBtn';

        this.init = function()
        {
                if (label == null && content != null)
                {
                        return;
                }

                nameInput.focus();

                if (mxClient.IS_GC || mxClient.IS_FF || document.documentMode >= 5 || mxClient.IS_QUIRKS)
                {
                        nameInput.select();
                }
                else
                {
                        document.execCommand('selectAll', false, null);
                }

                // Installs drag and drop handler for links
                if (Graph.fileSupport)
                {
                        // Setup the dnd listeners
                        var dlg = table.parentNode;

                        if (dlg != null)
                        {
                                var graph = editorUi.editor.graph;
                                var dropElt = null;

                                mxEvent.addListener(dlg, 'dragleave', function(evt)
                                {
                                        if (dropElt != null)
                                    {
                                                dropElt.style.backgroundColor = '';
                                        dropElt = null;
                                    }

                                        evt.stopPropagation();
                                        evt.preventDefault();
                                });

                                mxEvent.addListener(dlg, 'dragover', mxUtils.bind(this, function(evt)
                                {
                                        // IE 10 does not implement pointer-events so it can't have a drop highlight
                                        if (dropElt == null && (!mxClient.IS_IE || document.documentMode > 10))
                                        {
                                                dropElt = nameInput;
                                                dropElt.style.backgroundColor = '#ebf2f9';
                                        }

                                        evt.stopPropagation();
                                        evt.preventDefault();
                                }));

                                mxEvent.addListener(dlg, 'drop', mxUtils.bind(this, function(evt)
                                {
                                    if (dropElt != null)
                                    {
                                                dropElt.style.backgroundColor = '';
                                        dropElt = null;
                                    }

                                    if (mxUtils.indexOf(evt.dataTransfer.types, 'text/uri-list') >= 0)
                                    {
                                        nameInput.value = decodeURIComponent(evt.dataTransfer.getData('text/uri-list'));
                                        genericBtn.click();
                                    }

                                    evt.stopPropagation();
                                    evt.preventDefault();
                                }));
                        }
                }
        };

        td = document.createElement('td');
        td.style.whiteSpace = 'nowrap';
        td.appendChild(nameInput);
        row.appendChild(td);

        if (label != null || content == null)
        {
                tbody.appendChild(row);

                if (hints != null)
                {
                        td.appendChild(FilenameDialog.createTypeHint(editorUi, nameInput, hints));
                }
        }

        if (content != null)
        {
                row = document.createElement('tr');
                td = document.createElement('td');
                td.colSpan = 2;
                td.appendChild(content);
                row.appendChild(td);
                tbody.appendChild(row);
        }

        row = document.createElement('tr');
        td = document.createElement('td');
        td.colSpan = 2;
        td.style.paddingTop = '20px';
        td.style.whiteSpace = 'nowrap';
        td.setAttribute('align', 'right');

        var cancelBtn = mxUtils.button(mxResources.get('cancel'), function()
        {
                editorUi.hideDialog();

                if (cancelFn != null)
                {
                        cancelFn();
                }
        });
        cancelBtn.className = 'geBtn';

        if (editorUi.editor.cancelFirst)
        {
                td.appendChild(cancelBtn);
        }

        if (helpLink != null)
        {
                var helpBtn = mxUtils.button(mxResources.get('help'), function()
                {
                        editorUi.editor.graph.openLink(helpLink);
                });

                helpBtn.className = 'geBtn';
                td.appendChild(helpBtn);
        }

        mxEvent.addListener(nameInput, 'keypress', function(e)
        {
                if (e.keyCode == 13)
                {
                        genericBtn.click();
                }
        });

        td.appendChild(genericBtn);

        if (!editorUi.editor.cancelFirst)
        {
                td.appendChild(cancelBtn);
        }

        row.appendChild(td);
        tbody.appendChild(row);
        table.appendChild(tbody);

        this.container = table;
>>>>>>> 298fa2f1
};

/**
 *
 */
FilenameDialog.filenameHelpLink = null;

/**
 *
 */
FilenameDialog.createTypeHint = function(ui, nameInput, hints)
{
<<<<<<< HEAD
    var hint = document.createElement('img');
    hint.style.cssText = 'vertical-align:top;height:16px;width:16px;margin-left:4px;background-repeat:no-repeat;background-position:center bottom;cursor:pointer;';
    mxUtils.setOpacity(hint, 70);
    
    var nameChanged = function()
    {
        hint.setAttribute('src', Editor.helpImage);
        hint.setAttribute('title', mxResources.get('help'));
        
        for (var i = 0; i < hints.length; i++)
        {
            if (hints[i].ext.length > 0 &&
                nameInput.value.substring(nameInput.value.length -
                        hints[i].ext.length - 1) == '.' + hints[i].ext)
            {
                hint.setAttribute('src',  mxClient.imageBasePath + '/warning.png');
                hint.setAttribute('title', mxResources.get(hints[i].title));
                break;
            }
        }
    };
    
    mxEvent.addListener(nameInput, 'keyup', nameChanged);
    mxEvent.addListener(nameInput, 'change', nameChanged);
    mxEvent.addListener(hint, 'click', function(evt)
    {
        var title = hint.getAttribute('title');
        
        if (hint.getAttribute('src') == Editor.helpImage)
        {
            ui.editor.graph.openLink(FilenameDialog.filenameHelpLink);
        }
        else if (title != '')
        {
            ui.showError(null, title, mxResources.get('help'), function()
            {
                ui.editor.graph.openLink(FilenameDialog.filenameHelpLink);
            }, null, mxResources.get('ok'), null, null, null, 340, 90);
        }
        
        mxEvent.consume(evt);
    });
    
    nameChanged();
    
    return hint;
=======
        var hint = document.createElement('img');
        hint.style.cssText = 'vertical-align:top;height:16px;width:16px;margin-left:4px;background-repeat:no-repeat;background-position:center bottom;cursor:pointer;';
        mxUtils.setOpacity(hint, 70);

        var nameChanged = function()
        {
                hint.setAttribute('src', Editor.helpImage);
                hint.setAttribute('title', mxResources.get('help'));

                for (var i = 0; i < hints.length; i++)
                {
                        if (hints[i].ext.length > 0 &&
                                nameInput.value.substring(nameInput.value.length -
                                                hints[i].ext.length - 1) == '.' + hints[i].ext)
                        {
                                hint.setAttribute('src',  mxClient.imageBasePath + '/warning.png');
                                hint.setAttribute('title', mxResources.get(hints[i].title));
                                break;
                        }
                }
        };

        mxEvent.addListener(nameInput, 'keyup', nameChanged);
        mxEvent.addListener(nameInput, 'change', nameChanged);
        mxEvent.addListener(hint, 'click', function(evt)
        {
                var title = hint.getAttribute('title');

                if (hint.getAttribute('src') == Editor.helpImage)
                {
                        ui.editor.graph.openLink(FilenameDialog.filenameHelpLink);
                }
                else if (title != '')
                {
                        ui.showError(null, title, mxResources.get('help'), function()
                        {
                                ui.editor.graph.openLink(FilenameDialog.filenameHelpLink);
                        }, null, mxResources.get('ok'), null, null, null, 340, 90);
                }

                mxEvent.consume(evt);
        });

        nameChanged();

        return hint;
>>>>>>> 298fa2f1
};

/**
 * Constructs a new textarea dialog.
 */
var TextareaDialog = function(editorUi, title, url, fn, cancelFn, cancelTitle, w, h,
<<<<<<< HEAD
    addButtons, noHide, noWrap, applyTitle, helpLink, customButtons)
{
    w = (w != null) ? w : 300;
    h = (h != null) ? h : 120;
    noHide = (noHide != null) ? noHide : false;
    var row, td;
    
    var table = document.createElement('table');
    var tbody = document.createElement('tbody');
    
    row = document.createElement('tr');
    
    td = document.createElement('td');
    td.style.fontSize = '10pt';
    td.style.width = '100px';
    mxUtils.write(td, title);
    
    row.appendChild(td);
    tbody.appendChild(row);

    row = document.createElement('tr');
    td = document.createElement('td');

    var nameInput = document.createElement('textarea');
    
    if (noWrap)
    {
        nameInput.setAttribute('wrap', 'off');
    }
    
    nameInput.setAttribute('spellcheck', 'false');
    nameInput.setAttribute('autocorrect', 'off');
    nameInput.setAttribute('autocomplete', 'off');
    nameInput.setAttribute('autocapitalize', 'off');
    
    mxUtils.write(nameInput, url || '');
    nameInput.style.resize = 'none';
    nameInput.style.width = w + 'px';
    nameInput.style.height = h + 'px';
    
    this.textarea = nameInput;

    this.init = function()
    {
        nameInput.focus();
        nameInput.scrollTop = 0;
    };

    td.appendChild(nameInput);
    row.appendChild(td);
    
    tbody.appendChild(row);

    row = document.createElement('tr');
    td = document.createElement('td');
    td.style.paddingTop = '14px';
    td.style.whiteSpace = 'nowrap';
    td.setAttribute('align', 'right');
    
    if (helpLink != null)
    {
        var helpBtn = mxUtils.button(mxResources.get('help'), function()
        {
            editorUi.editor.graph.openLink(helpLink);
        });
        helpBtn.className = 'geBtn';
        
        td.appendChild(helpBtn);
    }
    
    if (customButtons != null)
    {
        for (var i = 0; i < customButtons.length; i++)
        {
            (function(label, fn)
            {
                var customBtn = mxUtils.button(label, function(e)
                {
                    fn(e, nameInput);
                });
                customBtn.className = 'geBtn';
                
                td.appendChild(customBtn);
            })(customButtons[i][0], customButtons[i][1]);
        }
    }
    
    var cancelBtn = mxUtils.button(cancelTitle || mxResources.get('cancel'), function()
    {
        editorUi.hideDialog();
        
        if (cancelFn != null)
        {
            cancelFn();
        }
    });
    cancelBtn.className = 'geBtn';
    
    if (editorUi.editor.cancelFirst)
    {
        td.appendChild(cancelBtn);
    }
    
    if (addButtons != null)
    {
        addButtons(td, nameInput);
    }
    
    if (fn != null)
    {
        var genericBtn = mxUtils.button(applyTitle || mxResources.get('apply'), function()
        {
            if (!noHide)
            {
                editorUi.hideDialog();
            }
            
            fn(nameInput.value);
        });
        
        genericBtn.className = 'geBtn gePrimaryBtn';    
        td.appendChild(genericBtn);
    }
    
    if (!editorUi.editor.cancelFirst)
    {
        td.appendChild(cancelBtn);
    }

    row.appendChild(td);
    tbody.appendChild(row);
    table.appendChild(tbody);
    this.container = table;
=======
        addButtons, noHide, noWrap, applyTitle, helpLink, customButtons)
{
        w = (w != null) ? w : 300;
        h = (h != null) ? h : 120;
        noHide = (noHide != null) ? noHide : false;
        var row, td;

        var table = document.createElement('table');
        var tbody = document.createElement('tbody');

        row = document.createElement('tr');

        td = document.createElement('td');
        td.style.fontSize = '10pt';
        td.style.width = '100px';
        mxUtils.write(td, title);

        row.appendChild(td);
        tbody.appendChild(row);

        row = document.createElement('tr');
        td = document.createElement('td');

        var nameInput = document.createElement('textarea');

        if (noWrap)
        {
                nameInput.setAttribute('wrap', 'off');
        }

        nameInput.setAttribute('spellcheck', 'false');
        nameInput.setAttribute('autocorrect', 'off');
        nameInput.setAttribute('autocomplete', 'off');
        nameInput.setAttribute('autocapitalize', 'off');

        mxUtils.write(nameInput, url || '');
        nameInput.style.resize = 'none';
        nameInput.style.width = w + 'px';
        nameInput.style.height = h + 'px';

        this.textarea = nameInput;

        this.init = function()
        {
                nameInput.focus();
                nameInput.scrollTop = 0;
        };

        td.appendChild(nameInput);
        row.appendChild(td);

        tbody.appendChild(row);

        row = document.createElement('tr');
        td = document.createElement('td');
        td.style.paddingTop = '14px';
        td.style.whiteSpace = 'nowrap';
        td.setAttribute('align', 'right');

        if (helpLink != null)
        {
                var helpBtn = mxUtils.button(mxResources.get('help'), function()
                {
                        editorUi.editor.graph.openLink(helpLink);
                });
                helpBtn.className = 'geBtn';

                td.appendChild(helpBtn);
        }

        if (customButtons != null)
        {
                for (var i = 0; i < customButtons.length; i++)
                {
                        (function(label, fn)
                        {
                                var customBtn = mxUtils.button(label, function(e)
                                {
                                        fn(e, nameInput);
                                });
                                customBtn.className = 'geBtn';

                                td.appendChild(customBtn);
                        })(customButtons[i][0], customButtons[i][1]);
                }
        }

        var cancelBtn = mxUtils.button(cancelTitle || mxResources.get('cancel'), function()
        {
                editorUi.hideDialog();

                if (cancelFn != null)
                {
                        cancelFn();
                }
        });
        cancelBtn.className = 'geBtn';

        if (editorUi.editor.cancelFirst)
        {
                td.appendChild(cancelBtn);
        }

        if (addButtons != null)
        {
                addButtons(td, nameInput);
        }

        if (fn != null)
        {
                var genericBtn = mxUtils.button(applyTitle || mxResources.get('apply'), function()
                {
                        if (!noHide)
                        {
                                editorUi.hideDialog();
                        }

                        fn(nameInput.value);
                });

                genericBtn.className = 'geBtn gePrimaryBtn';
                td.appendChild(genericBtn);
        }

        if (!editorUi.editor.cancelFirst)
        {
                td.appendChild(cancelBtn);
        }

        row.appendChild(td);
        tbody.appendChild(row);
        table.appendChild(tbody);
        this.container = table;
>>>>>>> 298fa2f1
};

/**
 * Constructs a new edit file dialog.
 */
var EditDiagramDialog = function(editorUi)
{
<<<<<<< HEAD
    var div = document.createElement('div');
    div.style.textAlign = 'right';
    var textarea = document.createElement('textarea');
    textarea.setAttribute('wrap', 'off');
    textarea.setAttribute('spellcheck', 'false');
    textarea.setAttribute('autocorrect', 'off');
    textarea.setAttribute('autocomplete', 'off');
    textarea.setAttribute('autocapitalize', 'off');
    textarea.style.overflow = 'auto';
    textarea.style.resize = 'none';
    textarea.style.width = '600px';
    textarea.style.height = '360px';
    textarea.style.marginBottom = '16px';
    
    textarea.value = mxUtils.getPrettyXml(editorUi.editor.getGraphXml());
    div.appendChild(textarea);
    
    this.init = function()
    {
        textarea.focus();
    };
    
    // Enables dropping files
    if (Graph.fileSupport)
    {
        function handleDrop(evt)
        {
            evt.stopPropagation();
            evt.preventDefault();
            
            if (evt.dataTransfer.files.length > 0)
            {
                var file = evt.dataTransfer.files[0];
                var reader = new FileReader();
                
                reader.onload = function(e)
                {
                    textarea.value = e.target.result;
                };
                
                reader.readAsText(file);
            }
            else
            {
                textarea.value = editorUi.extractGraphModelFromEvent(evt);
            }
        };
        
        function handleDragOver(evt)
        {
            evt.stopPropagation();
            evt.preventDefault();
        };

        // Setup the dnd listeners.
        textarea.addEventListener('dragover', handleDragOver, false);
        textarea.addEventListener('drop', handleDrop, false);
    }
    
    var cancelBtn = mxUtils.button(mxResources.get('cancel'), function()
    {
        editorUi.hideDialog();
    });
    cancelBtn.className = 'geBtn';
    
    if (editorUi.editor.cancelFirst)
    {
        div.appendChild(cancelBtn);
    }
    
    var select = document.createElement('select');
    select.style.width = '180px';
    select.className = 'geBtn';

    if (editorUi.editor.graph.isEnabled())
    {
        var replaceOption = document.createElement('option');
        replaceOption.setAttribute('value', 'replace');
        mxUtils.write(replaceOption, mxResources.get('replaceExistingDrawing'));
        select.appendChild(replaceOption);
    }

    var newOption = document.createElement('option');
    newOption.setAttribute('value', 'new');
    mxUtils.write(newOption, mxResources.get('openInNewWindow'));
    
    if (EditDiagramDialog.showNewWindowOption)
    {
        select.appendChild(newOption);
    }

    if (editorUi.editor.graph.isEnabled())
    {
        var importOption = document.createElement('option');
        importOption.setAttribute('value', 'import');
        mxUtils.write(importOption, mxResources.get('addToExistingDrawing'));
        select.appendChild(importOption);
    }

    div.appendChild(select);

    var okBtn = mxUtils.button(mxResources.get('ok'), function()
    {
        // Removes all illegal control characters before parsing
        var data = Graph.zapGremlins(mxUtils.trim(textarea.value));
        var error = null;
        
        if (select.value == 'new')
        {
            editorUi.hideDialog();
            editorUi.editor.editAsNew(data);
        }
        else if (select.value == 'replace')
        {
            editorUi.editor.graph.model.beginUpdate();
            try
            {
                editorUi.editor.setGraphXml(mxUtils.parseXml(data).documentElement);
                // LATER: Why is hideDialog between begin-/endUpdate faster?
                editorUi.hideDialog();
            }
            catch (e)
            {
                error = e;
            }
            finally
            {
                editorUi.editor.graph.model.endUpdate();                
            }
        }
        else if (select.value == 'import')
        {
            editorUi.editor.graph.model.beginUpdate();
            try
            {
                var doc = mxUtils.parseXml(data);
                var model = new mxGraphModel();
                var codec = new mxCodec(doc);
                codec.decode(doc.documentElement, model);
                
                var children = model.getChildren(model.getChildAt(model.getRoot(), 0));
                editorUi.editor.graph.setSelectionCells(editorUi.editor.graph.importCells(children));
                
                // LATER: Why is hideDialog between begin-/endUpdate faster?
                editorUi.hideDialog();
            }
            catch (e)
            {
                error = e;
            }
            finally
            {
                editorUi.editor.graph.model.endUpdate();                
            }
        }
            
        if (error != null)
        {
            mxUtils.alert(error.message);
        }
    });
    okBtn.className = 'geBtn gePrimaryBtn';
    div.appendChild(okBtn);
    
    if (!editorUi.editor.cancelFirst)
    {
        div.appendChild(cancelBtn);
    }

    this.container = div;
=======
        var div = document.createElement('div');
        div.style.textAlign = 'right';
        var textarea = document.createElement('textarea');
        textarea.setAttribute('wrap', 'off');
        textarea.setAttribute('spellcheck', 'false');
        textarea.setAttribute('autocorrect', 'off');
        textarea.setAttribute('autocomplete', 'off');
        textarea.setAttribute('autocapitalize', 'off');
        textarea.style.overflow = 'auto';
        textarea.style.resize = 'none';
        textarea.style.width = '600px';
        textarea.style.height = '360px';
        textarea.style.marginBottom = '16px';

        textarea.value = mxUtils.getPrettyXml(editorUi.editor.getGraphXml());
        div.appendChild(textarea);

        this.init = function()
        {
                textarea.focus();
        };

        // Enables dropping files
        if (Graph.fileSupport)
        {
                function handleDrop(evt)
                {
                    evt.stopPropagation();
                    evt.preventDefault();

                    if (evt.dataTransfer.files.length > 0)
                    {
                        var file = evt.dataTransfer.files[0];
                        var reader = new FileReader();

                                reader.onload = function(e)
                                {
                                        textarea.value = e.target.result;
                                };

                                reader.readAsText(file);
                }
                    else
                    {
                        textarea.value = editorUi.extractGraphModelFromEvent(evt);
                    }
                };

                function handleDragOver(evt)
                {
                        evt.stopPropagation();
                        evt.preventDefault();
                };

                // Setup the dnd listeners.
                textarea.addEventListener('dragover', handleDragOver, false);
                textarea.addEventListener('drop', handleDrop, false);
        }

        var cancelBtn = mxUtils.button(mxResources.get('cancel'), function()
        {
                editorUi.hideDialog();
        });
        cancelBtn.className = 'geBtn';

        if (editorUi.editor.cancelFirst)
        {
                div.appendChild(cancelBtn);
        }

        var select = document.createElement('select');
        select.style.width = '180px';
        select.className = 'geBtn';

        if (editorUi.editor.graph.isEnabled())
        {
                var replaceOption = document.createElement('option');
                replaceOption.setAttribute('value', 'replace');
                mxUtils.write(replaceOption, mxResources.get('replaceExistingDrawing'));
                select.appendChild(replaceOption);
        }

        var newOption = document.createElement('option');
        newOption.setAttribute('value', 'new');
        mxUtils.write(newOption, mxResources.get('openInNewWindow'));

        if (EditDiagramDialog.showNewWindowOption)
        {
                select.appendChild(newOption);
        }

        if (editorUi.editor.graph.isEnabled())
        {
                var importOption = document.createElement('option');
                importOption.setAttribute('value', 'import');
                mxUtils.write(importOption, mxResources.get('addToExistingDrawing'));
                select.appendChild(importOption);
        }

        div.appendChild(select);

        var okBtn = mxUtils.button(mxResources.get('ok'), function()
        {
                // Removes all illegal control characters before parsing
                var data = Graph.zapGremlins(mxUtils.trim(textarea.value));
                var error = null;

                if (select.value == 'new')
                {
                        editorUi.hideDialog();
                        editorUi.editor.editAsNew(data);
                }
                else if (select.value == 'replace')
                {
                        editorUi.editor.graph.model.beginUpdate();
                        try
                        {
                                editorUi.editor.setGraphXml(mxUtils.parseXml(data).documentElement);
                                // LATER: Why is hideDialog between begin-/endUpdate faster?
                                editorUi.hideDialog();
                        }
                        catch (e)
                        {
                                error = e;
                        }
                        finally
                        {
                                editorUi.editor.graph.model.endUpdate();
                        }
                }
                else if (select.value == 'import')
                {
                        editorUi.editor.graph.model.beginUpdate();
                        try
                        {
                                var doc = mxUtils.parseXml(data);
                                var model = new mxGraphModel();
                                var codec = new mxCodec(doc);
                                codec.decode(doc.documentElement, model);

                                var children = model.getChildren(model.getChildAt(model.getRoot(), 0));
                                editorUi.editor.graph.setSelectionCells(editorUi.editor.graph.importCells(children));

                                // LATER: Why is hideDialog between begin-/endUpdate faster?
                                editorUi.hideDialog();
                        }
                        catch (e)
                        {
                                error = e;
                        }
                        finally
                        {
                                editorUi.editor.graph.model.endUpdate();
                        }
                }

                if (error != null)
                {
                        mxUtils.alert(error.message);
                }
        });
        okBtn.className = 'geBtn gePrimaryBtn';
        div.appendChild(okBtn);

        if (!editorUi.editor.cancelFirst)
        {
                div.appendChild(cancelBtn);
        }

        this.container = div;
>>>>>>> 298fa2f1
};

/**
 *
 */
EditDiagramDialog.showNewWindowOption = true;

/**
 * Constructs a new export dialog.
 */
var ExportDialog = function(editorUi)
{
<<<<<<< HEAD
    var graph = editorUi.editor.graph;
    var bounds = graph.getGraphBounds();
    var scale = graph.view.scale;
    
    var width = Math.ceil(bounds.width / scale);
    var height = Math.ceil(bounds.height / scale);

    var row, td;
    
    var table = document.createElement('table');
    var tbody = document.createElement('tbody');
    table.setAttribute('cellpadding', (mxClient.IS_SF) ? '0' : '2');
    
    row = document.createElement('tr');
    
    td = document.createElement('td');
    td.style.fontSize = '10pt';
    td.style.width = '100px';
    mxUtils.write(td, mxResources.get('filename') + ':');
    
    row.appendChild(td);
    
    var nameInput = document.createElement('input');
    nameInput.setAttribute('value', editorUi.editor.getOrCreateFilename());
    nameInput.style.width = '180px';

    td = document.createElement('td');
    td.appendChild(nameInput);
    row.appendChild(td);
    
    tbody.appendChild(row);
        
    row = document.createElement('tr');
    
    td = document.createElement('td');
    td.style.fontSize = '10pt';
    mxUtils.write(td, mxResources.get('format') + ':');
    
    row.appendChild(td);
    
    var imageFormatSelect = document.createElement('select');
    imageFormatSelect.style.width = '180px';

    var pngOption = document.createElement('option');
    pngOption.setAttribute('value', 'png');
    mxUtils.write(pngOption, mxResources.get('formatPng'));
    imageFormatSelect.appendChild(pngOption);

    var gifOption = document.createElement('option');
    
    if (ExportDialog.showGifOption)
    {
        gifOption.setAttribute('value', 'gif');
        mxUtils.write(gifOption, mxResources.get('formatGif'));
        imageFormatSelect.appendChild(gifOption);
    }
    
    var jpgOption = document.createElement('option');
    jpgOption.setAttribute('value', 'jpg');
    mxUtils.write(jpgOption, mxResources.get('formatJpg'));
    imageFormatSelect.appendChild(jpgOption);

    var pdfOption = document.createElement('option');
    pdfOption.setAttribute('value', 'pdf');
    mxUtils.write(pdfOption, mxResources.get('formatPdf'));
    imageFormatSelect.appendChild(pdfOption);
    
    var svgOption = document.createElement('option');
    svgOption.setAttribute('value', 'svg');
    mxUtils.write(svgOption, mxResources.get('formatSvg'));
    imageFormatSelect.appendChild(svgOption);
    
    if (ExportDialog.showXmlOption)
    {
        var xmlOption = document.createElement('option');
        xmlOption.setAttribute('value', 'xml');
        mxUtils.write(xmlOption, mxResources.get('formatXml'));
        imageFormatSelect.appendChild(xmlOption);
    }

    td = document.createElement('td');
    td.appendChild(imageFormatSelect);
    row.appendChild(td);
    
    tbody.appendChild(row);
    
    row = document.createElement('tr');

    td = document.createElement('td');
    td.style.fontSize = '10pt';
    mxUtils.write(td, mxResources.get('zoom') + ' (%):');
    
    row.appendChild(td);
    
    var zoomInput = document.createElement('input');
    zoomInput.setAttribute('type', 'number');
    zoomInput.setAttribute('value', '100');
    zoomInput.style.width = '180px';

    td = document.createElement('td');
    td.appendChild(zoomInput);
    row.appendChild(td);

    tbody.appendChild(row);

    row = document.createElement('tr');

    td = document.createElement('td');
    td.style.fontSize = '10pt';
    mxUtils.write(td, mxResources.get('width') + ':');
    
    row.appendChild(td);
    
    var widthInput = document.createElement('input');
    widthInput.setAttribute('value', width);
    widthInput.style.width = '180px';

    td = document.createElement('td');
    td.appendChild(widthInput);
    row.appendChild(td);

    tbody.appendChild(row);
    
    row = document.createElement('tr');
    
    td = document.createElement('td');
    td.style.fontSize = '10pt';
    mxUtils.write(td, mxResources.get('height') + ':');
    
    row.appendChild(td);
    
    var heightInput = document.createElement('input');
    heightInput.setAttribute('value', height);
    heightInput.style.width = '180px';

    td = document.createElement('td');
    td.appendChild(heightInput);
    row.appendChild(td);

    tbody.appendChild(row);
    
    row = document.createElement('tr');
    
    td = document.createElement('td');
    td.style.fontSize = '10pt';
    mxUtils.write(td, mxResources.get('dpi') + ':');
    
    row.appendChild(td);
    
    var dpiSelect = document.createElement('select');
    dpiSelect.style.width = '180px';

    var dpi100Option = document.createElement('option');
    dpi100Option.setAttribute('value', '100');
    mxUtils.write(dpi100Option, '100dpi');
    dpiSelect.appendChild(dpi100Option);

    var dpi200Option = document.createElement('option');
    dpi200Option.setAttribute('value', '200');
    mxUtils.write(dpi200Option, '200dpi');
    dpiSelect.appendChild(dpi200Option);
    
    var dpi300Option = document.createElement('option');
    dpi300Option.setAttribute('value', '300');
    mxUtils.write(dpi300Option, '300dpi');
    dpiSelect.appendChild(dpi300Option);
    
    var dpi400Option = document.createElement('option');
    dpi400Option.setAttribute('value', '400');
    mxUtils.write(dpi400Option, '400dpi');
    dpiSelect.appendChild(dpi400Option);
    
    var dpiCustOption = document.createElement('option');
    dpiCustOption.setAttribute('value', 'custom');
    mxUtils.write(dpiCustOption, mxResources.get('custom'));
    dpiSelect.appendChild(dpiCustOption);

    var customDpi = document.createElement('input');
    customDpi.style.width = '180px';
    customDpi.style.display = 'none';
    customDpi.setAttribute('value', '100');
    customDpi.setAttribute('type', 'number');
    customDpi.setAttribute('min', '50');
    customDpi.setAttribute('step', '50');
    
    var zoomUserChanged = false;
    
    mxEvent.addListener(dpiSelect, 'change', function()
    {
        if (this.value == 'custom')
        {
            this.style.display = 'none';
            customDpi.style.display = '';
            customDpi.focus();
        }
        else
        {
            customDpi.value = this.value;
            
            if (!zoomUserChanged) 
            {
                zoomInput.value = this.value;
            }
        }
    });
    
    mxEvent.addListener(customDpi, 'change', function()
    {
        var dpi = parseInt(customDpi.value);
        
        if (isNaN(dpi) || dpi <= 0)
        {
            customDpi.style.backgroundColor = 'red';
        }
        else
        {
            customDpi.style.backgroundColor = '';

            if (!zoomUserChanged) 
            {
                zoomInput.value = dpi;
            }
        }   
    });
    
    td = document.createElement('td');
    td.appendChild(dpiSelect);
    td.appendChild(customDpi);
    row.appendChild(td);

    tbody.appendChild(row);
    
    row = document.createElement('tr');
    
    td = document.createElement('td');
    td.style.fontSize = '10pt';
    mxUtils.write(td, mxResources.get('background') + ':');
    
    row.appendChild(td);
    
    var transparentCheckbox = document.createElement('input');
    transparentCheckbox.setAttribute('type', 'checkbox');
    transparentCheckbox.checked = graph.background == null || graph.background == mxConstants.NONE;

    td = document.createElement('td');
    td.appendChild(transparentCheckbox);
    mxUtils.write(td, mxResources.get('transparent'));
    
    row.appendChild(td);
    
    tbody.appendChild(row);
    
    row = document.createElement('tr');

    td = document.createElement('td');
    td.style.fontSize = '10pt';
    mxUtils.write(td, mxResources.get('borderWidth') + ':');
    
    row.appendChild(td);
    
    var borderInput = document.createElement('input');
    borderInput.setAttribute('type', 'number');
    borderInput.setAttribute('value', ExportDialog.lastBorderValue);
    borderInput.style.width = '180px';

    td = document.createElement('td');
    td.appendChild(borderInput);
    row.appendChild(td);

    tbody.appendChild(row);
    table.appendChild(tbody);
    
    // Handles changes in the export format
    function formatChanged()
    {
        var name = nameInput.value;
        var dot = name.lastIndexOf('.');
        
        if (dot > 0)
        {
            nameInput.value = name.substring(0, dot + 1) + imageFormatSelect.value;
        }
        else
        {
            nameInput.value = name + '.' + imageFormatSelect.value;
        }
        
        if (imageFormatSelect.value === 'xml')
        {
            zoomInput.setAttribute('disabled', 'true');
            widthInput.setAttribute('disabled', 'true');
            heightInput.setAttribute('disabled', 'true');
            borderInput.setAttribute('disabled', 'true');
        }
        else
        {
            zoomInput.removeAttribute('disabled');
            widthInput.removeAttribute('disabled');
            heightInput.removeAttribute('disabled');
            borderInput.removeAttribute('disabled');
        }
        
        if (imageFormatSelect.value === 'png' || imageFormatSelect.value === 'svg')
        {
            transparentCheckbox.removeAttribute('disabled');
        }
        else
        {
            transparentCheckbox.setAttribute('disabled', 'disabled');
        }
        
        if (imageFormatSelect.value === 'png')
        {
            dpiSelect.removeAttribute('disabled');
            customDpi.removeAttribute('disabled');
        }
        else
        {
            dpiSelect.setAttribute('disabled', 'disabled');
            customDpi.setAttribute('disabled', 'disabled');
        }
    };
    
    mxEvent.addListener(imageFormatSelect, 'change', formatChanged);
    formatChanged();

    function checkValues()
    {
        if (widthInput.value * heightInput.value > MAX_AREA || widthInput.value <= 0)
        {
            widthInput.style.backgroundColor = 'red';
        }
        else
        {
            widthInput.style.backgroundColor = '';
        }
        
        if (widthInput.value * heightInput.value > MAX_AREA || heightInput.value <= 0)
        {
            heightInput.style.backgroundColor = 'red';
        }
        else
        {
            heightInput.style.backgroundColor = '';
        }
    };

    mxEvent.addListener(zoomInput, 'change', function()
    {
        zoomUserChanged = true;
        var s = Math.max(0, parseFloat(zoomInput.value) || 100) / 100;
        zoomInput.value = parseFloat((s * 100).toFixed(2));
        
        if (width > 0)
        {
            widthInput.value = Math.floor(width * s);
            heightInput.value = Math.floor(height * s);
        }
        else
        {
            zoomInput.value = '100';
            widthInput.value = width;
            heightInput.value = height;
        }
        
        checkValues();
    });

    mxEvent.addListener(widthInput, 'change', function()
    {
        var s = parseInt(widthInput.value) / width;
        
        if (s > 0)
        {
            zoomInput.value = parseFloat((s * 100).toFixed(2));
            heightInput.value = Math.floor(height * s);
        }
        else
        {
            zoomInput.value = '100';
            widthInput.value = width;
            heightInput.value = height;
        }
        
        checkValues();
    });

    mxEvent.addListener(heightInput, 'change', function()
    {
        var s = parseInt(heightInput.value) / height;
        
        if (s > 0)
        {
            zoomInput.value = parseFloat((s * 100).toFixed(2));
            widthInput.value = Math.floor(width * s);
        }
        else
        {
            zoomInput.value = '100';
            widthInput.value = width;
            heightInput.value = height;
        }
        
        checkValues();
    });
    
    row = document.createElement('tr');
    td = document.createElement('td');
    td.setAttribute('align', 'right');
    td.style.paddingTop = '22px';
    td.colSpan = 2;
    
    var saveBtn = mxUtils.button(mxResources.get('export'), mxUtils.bind(this, function()
    {
        if (parseInt(zoomInput.value) <= 0)
        {
            mxUtils.alert(mxResources.get('drawingEmpty'));
        }
        else
        {
            var name = nameInput.value;
            var format = imageFormatSelect.value;
            var s = Math.max(0, parseFloat(zoomInput.value) || 100) / 100;
            var b = Math.max(0, parseInt(borderInput.value));
            var bg = graph.background;
            var dpi = Math.max(1, parseInt(customDpi.value));
            
            if ((format == 'svg' || format == 'png') && transparentCheckbox.checked)
            {
                bg = null;
            }
            else if (bg == null || bg == mxConstants.NONE)
            {
                bg = '#ffffff';
            }
            
            ExportDialog.lastBorderValue = b;
            ExportDialog.exportFile(editorUi, name, format, bg, s, b, dpi);
        }
    }));
    saveBtn.className = 'geBtn gePrimaryBtn';
    
    var cancelBtn = mxUtils.button(mxResources.get('cancel'), function()
    {
        editorUi.hideDialog();
    });
    cancelBtn.className = 'geBtn';
    
    if (editorUi.editor.cancelFirst)
    {
        td.appendChild(cancelBtn);
        td.appendChild(saveBtn);
    }
    else
    {
        td.appendChild(saveBtn);
        td.appendChild(cancelBtn);
    }

    row.appendChild(td);
    tbody.appendChild(row);
    table.appendChild(tbody);
    this.container = table;
=======
        var graph = editorUi.editor.graph;
        var bounds = graph.getGraphBounds();
        var scale = graph.view.scale;

        var width = Math.ceil(bounds.width / scale);
        var height = Math.ceil(bounds.height / scale);

        var row, td;

        var table = document.createElement('table');
        var tbody = document.createElement('tbody');
        table.setAttribute('cellpadding', (mxClient.IS_SF) ? '0' : '2');

        row = document.createElement('tr');

        td = document.createElement('td');
        td.style.fontSize = '10pt';
        td.style.width = '100px';
        mxUtils.write(td, mxResources.get('filename') + ':');

        row.appendChild(td);

        var nameInput = document.createElement('input');
        nameInput.setAttribute('value', editorUi.editor.getOrCreateFilename());
        nameInput.style.width = '180px';

        td = document.createElement('td');
        td.appendChild(nameInput);
        row.appendChild(td);

        tbody.appendChild(row);

        row = document.createElement('tr');

        td = document.createElement('td');
        td.style.fontSize = '10pt';
        mxUtils.write(td, mxResources.get('format') + ':');

        row.appendChild(td);

        var imageFormatSelect = document.createElement('select');
        imageFormatSelect.style.width = '180px';

        var pngOption = document.createElement('option');
        pngOption.setAttribute('value', 'png');
        mxUtils.write(pngOption, mxResources.get('formatPng'));
        imageFormatSelect.appendChild(pngOption);

        var gifOption = document.createElement('option');

        if (ExportDialog.showGifOption)
        {
                gifOption.setAttribute('value', 'gif');
                mxUtils.write(gifOption, mxResources.get('formatGif'));
                imageFormatSelect.appendChild(gifOption);
        }

        var jpgOption = document.createElement('option');
        jpgOption.setAttribute('value', 'jpg');
        mxUtils.write(jpgOption, mxResources.get('formatJpg'));
        imageFormatSelect.appendChild(jpgOption);

        var pdfOption = document.createElement('option');
        pdfOption.setAttribute('value', 'pdf');
        mxUtils.write(pdfOption, mxResources.get('formatPdf'));
        imageFormatSelect.appendChild(pdfOption);

        var svgOption = document.createElement('option');
        svgOption.setAttribute('value', 'svg');
        mxUtils.write(svgOption, mxResources.get('formatSvg'));
        imageFormatSelect.appendChild(svgOption);

        if (ExportDialog.showXmlOption)
        {
                var xmlOption = document.createElement('option');
                xmlOption.setAttribute('value', 'xml');
                mxUtils.write(xmlOption, mxResources.get('formatXml'));
                imageFormatSelect.appendChild(xmlOption);
        }

        td = document.createElement('td');
        td.appendChild(imageFormatSelect);
        row.appendChild(td);

        tbody.appendChild(row);

        row = document.createElement('tr');

        td = document.createElement('td');
        td.style.fontSize = '10pt';
        mxUtils.write(td, mxResources.get('zoom') + ' (%):');

        row.appendChild(td);

        var zoomInput = document.createElement('input');
        zoomInput.setAttribute('type', 'number');
        zoomInput.setAttribute('value', '100');
        zoomInput.style.width = '180px';

        td = document.createElement('td');
        td.appendChild(zoomInput);
        row.appendChild(td);

        tbody.appendChild(row);

        row = document.createElement('tr');

        td = document.createElement('td');
        td.style.fontSize = '10pt';
        mxUtils.write(td, mxResources.get('width') + ':');

        row.appendChild(td);

        var widthInput = document.createElement('input');
        widthInput.setAttribute('value', width);
        widthInput.style.width = '180px';

        td = document.createElement('td');
        td.appendChild(widthInput);
        row.appendChild(td);

        tbody.appendChild(row);

        row = document.createElement('tr');

        td = document.createElement('td');
        td.style.fontSize = '10pt';
        mxUtils.write(td, mxResources.get('height') + ':');

        row.appendChild(td);

        var heightInput = document.createElement('input');
        heightInput.setAttribute('value', height);
        heightInput.style.width = '180px';

        td = document.createElement('td');
        td.appendChild(heightInput);
        row.appendChild(td);

        tbody.appendChild(row);

        row = document.createElement('tr');

        td = document.createElement('td');
        td.style.fontSize = '10pt';
        mxUtils.write(td, mxResources.get('dpi') + ':');

        row.appendChild(td);

        var dpiSelect = document.createElement('select');
        dpiSelect.style.width = '180px';

        var dpi100Option = document.createElement('option');
        dpi100Option.setAttribute('value', '100');
        mxUtils.write(dpi100Option, '100dpi');
        dpiSelect.appendChild(dpi100Option);

        var dpi200Option = document.createElement('option');
        dpi200Option.setAttribute('value', '200');
        mxUtils.write(dpi200Option, '200dpi');
        dpiSelect.appendChild(dpi200Option);

        var dpi300Option = document.createElement('option');
        dpi300Option.setAttribute('value', '300');
        mxUtils.write(dpi300Option, '300dpi');
        dpiSelect.appendChild(dpi300Option);

        var dpi400Option = document.createElement('option');
        dpi400Option.setAttribute('value', '400');
        mxUtils.write(dpi400Option, '400dpi');
        dpiSelect.appendChild(dpi400Option);

        var dpiCustOption = document.createElement('option');
        dpiCustOption.setAttribute('value', 'custom');
        mxUtils.write(dpiCustOption, mxResources.get('custom'));
        dpiSelect.appendChild(dpiCustOption);

        var customDpi = document.createElement('input');
        customDpi.style.width = '180px';
        customDpi.style.display = 'none';
        customDpi.setAttribute('value', '100');
        customDpi.setAttribute('type', 'number');
        customDpi.setAttribute('min', '50');
        customDpi.setAttribute('step', '50');

        var zoomUserChanged = false;

        mxEvent.addListener(dpiSelect, 'change', function()
        {
                if (this.value == 'custom')
                {
                        this.style.display = 'none';
                        customDpi.style.display = '';
                        customDpi.focus();
                }
                else
                {
                        customDpi.value = this.value;

                        if (!zoomUserChanged)
                        {
                                zoomInput.value = this.value;
                        }
                }
        });

        mxEvent.addListener(customDpi, 'change', function()
        {
                var dpi = parseInt(customDpi.value);

                if (isNaN(dpi) || dpi <= 0)
                {
                        customDpi.style.backgroundColor = 'red';
                }
                else
                {
                        customDpi.style.backgroundColor = '';

                        if (!zoomUserChanged)
                        {
                                zoomInput.value = dpi;
                        }
                }
        });

        td = document.createElement('td');
        td.appendChild(dpiSelect);
        td.appendChild(customDpi);
        row.appendChild(td);

        tbody.appendChild(row);

        row = document.createElement('tr');

        td = document.createElement('td');
        td.style.fontSize = '10pt';
        mxUtils.write(td, mxResources.get('background') + ':');

        row.appendChild(td);

        var transparentCheckbox = document.createElement('input');
        transparentCheckbox.setAttribute('type', 'checkbox');
        transparentCheckbox.checked = graph.background == null || graph.background == mxConstants.NONE;

        td = document.createElement('td');
        td.appendChild(transparentCheckbox);
        mxUtils.write(td, mxResources.get('transparent'));

        row.appendChild(td);

        tbody.appendChild(row);

        row = document.createElement('tr');

        td = document.createElement('td');
        td.style.fontSize = '10pt';
        mxUtils.write(td, mxResources.get('borderWidth') + ':');

        row.appendChild(td);

        var borderInput = document.createElement('input');
        borderInput.setAttribute('type', 'number');
        borderInput.setAttribute('value', ExportDialog.lastBorderValue);
        borderInput.style.width = '180px';

        td = document.createElement('td');
        td.appendChild(borderInput);
        row.appendChild(td);

        tbody.appendChild(row);
        table.appendChild(tbody);

        // Handles changes in the export format
        function formatChanged()
        {
                var name = nameInput.value;
                var dot = name.lastIndexOf('.');

                if (dot > 0)
                {
                        nameInput.value = name.substring(0, dot + 1) + imageFormatSelect.value;
                }
                else
                {
                        nameInput.value = name + '.' + imageFormatSelect.value;
                }

                if (imageFormatSelect.value === 'xml')
                {
                        zoomInput.setAttribute('disabled', 'true');
                        widthInput.setAttribute('disabled', 'true');
                        heightInput.setAttribute('disabled', 'true');
                        borderInput.setAttribute('disabled', 'true');
                }
                else
                {
                        zoomInput.removeAttribute('disabled');
                        widthInput.removeAttribute('disabled');
                        heightInput.removeAttribute('disabled');
                        borderInput.removeAttribute('disabled');
                }

                if (imageFormatSelect.value === 'png' || imageFormatSelect.value === 'svg')
                {
                        transparentCheckbox.removeAttribute('disabled');
                }
                else
                {
                        transparentCheckbox.setAttribute('disabled', 'disabled');
                }

                if (imageFormatSelect.value === 'png')
                {
                        dpiSelect.removeAttribute('disabled');
                        customDpi.removeAttribute('disabled');
                }
                else
                {
                        dpiSelect.setAttribute('disabled', 'disabled');
                        customDpi.setAttribute('disabled', 'disabled');
                }
        };

        mxEvent.addListener(imageFormatSelect, 'change', formatChanged);
        formatChanged();

        function checkValues()
        {
                if (widthInput.value * heightInput.value > MAX_AREA || widthInput.value <= 0)
                {
                        widthInput.style.backgroundColor = 'red';
                }
                else
                {
                        widthInput.style.backgroundColor = '';
                }

                if (widthInput.value * heightInput.value > MAX_AREA || heightInput.value <= 0)
                {
                        heightInput.style.backgroundColor = 'red';
                }
                else
                {
                        heightInput.style.backgroundColor = '';
                }
        };

        mxEvent.addListener(zoomInput, 'change', function()
        {
                zoomUserChanged = true;
                var s = Math.max(0, parseFloat(zoomInput.value) || 100) / 100;
                zoomInput.value = parseFloat((s * 100).toFixed(2));

                if (width > 0)
                {
                        widthInput.value = Math.floor(width * s);
                        heightInput.value = Math.floor(height * s);
                }
                else
                {
                        zoomInput.value = '100';
                        widthInput.value = width;
                        heightInput.value = height;
                }

                checkValues();
        });

        mxEvent.addListener(widthInput, 'change', function()
        {
                var s = parseInt(widthInput.value) / width;

                if (s > 0)
                {
                        zoomInput.value = parseFloat((s * 100).toFixed(2));
                        heightInput.value = Math.floor(height * s);
                }
                else
                {
                        zoomInput.value = '100';
                        widthInput.value = width;
                        heightInput.value = height;
                }

                checkValues();
        });

        mxEvent.addListener(heightInput, 'change', function()
        {
                var s = parseInt(heightInput.value) / height;

                if (s > 0)
                {
                        zoomInput.value = parseFloat((s * 100).toFixed(2));
                        widthInput.value = Math.floor(width * s);
                }
                else
                {
                        zoomInput.value = '100';
                        widthInput.value = width;
                        heightInput.value = height;
                }

                checkValues();
        });

        row = document.createElement('tr');
        td = document.createElement('td');
        td.setAttribute('align', 'right');
        td.style.paddingTop = '22px';
        td.colSpan = 2;

        var saveBtn = mxUtils.button(mxResources.get('export'), mxUtils.bind(this, function()
        {
                if (parseInt(zoomInput.value) <= 0)
                {
                        mxUtils.alert(mxResources.get('drawingEmpty'));
                }
                else
                {
                var name = nameInput.value;
                        var format = imageFormatSelect.value;
                var s = Math.max(0, parseFloat(zoomInput.value) || 100) / 100;
                        var b = Math.max(0, parseInt(borderInput.value));
                        var bg = graph.background;
                        var dpi = Math.max(1, parseInt(customDpi.value));

                        if ((format == 'svg' || format == 'png') && transparentCheckbox.checked)
                        {
                                bg = null;
                        }
                        else if (bg == null || bg == mxConstants.NONE)
                        {
                                bg = '#ffffff';
                        }

                        ExportDialog.lastBorderValue = b;
                        ExportDialog.exportFile(editorUi, name, format, bg, s, b, dpi);
                }
        }));
        saveBtn.className = 'geBtn gePrimaryBtn';

        var cancelBtn = mxUtils.button(mxResources.get('cancel'), function()
        {
                editorUi.hideDialog();
        });
        cancelBtn.className = 'geBtn';

        if (editorUi.editor.cancelFirst)
        {
                td.appendChild(cancelBtn);
                td.appendChild(saveBtn);
        }
        else
        {
                td.appendChild(saveBtn);
                td.appendChild(cancelBtn);
        }

        row.appendChild(td);
        tbody.appendChild(row);
        table.appendChild(tbody);
        this.container = table;
>>>>>>> 298fa2f1
};

/**
 * Remembers last value for border.
 */
ExportDialog.lastBorderValue = 0;

/**
 * Global switches for the export dialog.
 */
ExportDialog.showGifOption = true;

/**
 * Global switches for the export dialog.
 */
ExportDialog.showXmlOption = true;

/**
 * Hook for getting the export format. Returns null for the default
 * intermediate XML export format or a function that returns the
 * parameter and value to be used in the request in the form
 * key=value, where value should be URL encoded.
 */
ExportDialog.exportFile = function(editorUi, name, format, bg, s, b, dpi)
{
<<<<<<< HEAD
    var graph = editorUi.editor.graph;
    
    if (format == 'xml')
    {
        ExportDialog.saveLocalFile(editorUi, mxUtils.getXml(editorUi.editor.getGraphXml()), name, format);
    }
    else if (format == 'svg')
    {
        ExportDialog.saveLocalFile(editorUi, mxUtils.getXml(graph.getSvg(bg, s, b)), name, format);
    }
    else
    {
        var bounds = graph.getGraphBounds();
        
        // New image export
        var xmlDoc = mxUtils.createXmlDocument();
        var root = xmlDoc.createElement('output');
        xmlDoc.appendChild(root);
        
        // Renders graph. Offset will be multiplied with state's scale when painting state.
        var xmlCanvas = new mxXmlCanvas2D(root);
        xmlCanvas.translate(Math.floor((b / s - bounds.x) / graph.view.scale),
            Math.floor((b / s - bounds.y) / graph.view.scale));
        xmlCanvas.scale(s / graph.view.scale);
        
        var imgExport = new mxImageExport()
        imgExport.drawState(graph.getView().getState(graph.model.root), xmlCanvas);
        
        // Puts request data together
        var param = 'xml=' + encodeURIComponent(mxUtils.getXml(root));
        var w = Math.ceil(bounds.width * s / graph.view.scale + 2 * b);
        var h = Math.ceil(bounds.height * s / graph.view.scale + 2 * b);
        
        // Requests image if request is valid
        if (param.length <= MAX_REQUEST_SIZE && w * h < MAX_AREA)
        {
            editorUi.hideDialog();
            var req = new mxXmlRequest(EXPORT_URL, 'format=' + format +
                '&filename=' + encodeURIComponent(name) +
                '&bg=' + ((bg != null) ? bg : 'none') +
                '&w=' + w + '&h=' + h + '&' + param +
                '&dpi=' + dpi);
            req.simulate(document, '_blank');
        }
        else
        {
            mxUtils.alert(mxResources.get('drawingTooLarge'));
        }
    }
=======
        var graph = editorUi.editor.graph;

        if (format == 'xml')
        {
        ExportDialog.saveLocalFile(editorUi, mxUtils.getXml(editorUi.editor.getGraphXml()), name, format);
        }
    else if (format == 'svg')
        {
                ExportDialog.saveLocalFile(editorUi, mxUtils.getXml(graph.getSvg(bg, s, b)), name, format);
        }
    else
    {
        var bounds = graph.getGraphBounds();

                // New image export
                var xmlDoc = mxUtils.createXmlDocument();
                var root = xmlDoc.createElement('output');
                xmlDoc.appendChild(root);

            // Renders graph. Offset will be multiplied with state's scale when painting state.
                var xmlCanvas = new mxXmlCanvas2D(root);
                xmlCanvas.translate(Math.floor((b / s - bounds.x) / graph.view.scale),
                        Math.floor((b / s - bounds.y) / graph.view.scale));
                xmlCanvas.scale(s / graph.view.scale);

                var imgExport = new mxImageExport()
            imgExport.drawState(graph.getView().getState(graph.model.root), xmlCanvas);

                // Puts request data together
                var param = 'xml=' + encodeURIComponent(mxUtils.getXml(root));
                var w = Math.ceil(bounds.width * s / graph.view.scale + 2 * b);
                var h = Math.ceil(bounds.height * s / graph.view.scale + 2 * b);

                // Requests image if request is valid
                if (param.length <= MAX_REQUEST_SIZE && w * h < MAX_AREA)
                {
                        editorUi.hideDialog();
                        var req = new mxXmlRequest(EXPORT_URL, 'format=' + format +
                                '&filename=' + encodeURIComponent(name) +
                                '&bg=' + ((bg != null) ? bg : 'none') +
                                '&w=' + w + '&h=' + h + '&' + param +
                                '&dpi=' + dpi);
                        req.simulate(document, '_blank');
                }
                else
                {
                        mxUtils.alert(mxResources.get('drawingTooLarge'));
                }
        }
>>>>>>> 298fa2f1
};

/**
 * Hook for getting the export format. Returns null for the default
 * intermediate XML export format or a function that returns the
 * parameter and value to be used in the request in the form
 * key=value, where value should be URL encoded.
 */
ExportDialog.saveLocalFile = function(editorUi, data, filename, format)
{
<<<<<<< HEAD
    if (data.length < MAX_REQUEST_SIZE)
    {
        editorUi.hideDialog();
        var req = new mxXmlRequest(SAVE_URL, 'xml=' + encodeURIComponent(data) + '&filename=' +
            encodeURIComponent(filename) + '&format=' + format);
        req.simulate(document, '_blank');
    }
    else
    {
        mxUtils.alert(mxResources.get('drawingTooLarge'));
        mxUtils.popup(xml);
    }
=======
        if (data.length < MAX_REQUEST_SIZE)
        {
                editorUi.hideDialog();
                var req = new mxXmlRequest(SAVE_URL, 'xml=' + encodeURIComponent(data) + '&filename=' +
                        encodeURIComponent(filename) + '&format=' + format);
                req.simulate(document, '_blank');
        }
        else
        {
                mxUtils.alert(mxResources.get('drawingTooLarge'));
                mxUtils.popup(xml);
        }
>>>>>>> 298fa2f1
};

/**
 * Constructs a new JSONEditor for cell JSON
 */
var EditDataDialog = function(ui, cell)
{
<<<<<<< HEAD
    const graph = ui.editor.graph;
    const type = cell.isVertex() ? 'nodes' : 'edges'; // get type to load specific schema
    const schema = ui.schemas[type]; // set schema
    // console.log('this is schema'), console.log(schema);

    var id = (EditDataDialog.getDisplayIdForCell != null) ?
        EditDataDialog.getDisplayIdForCell(ui, cell) : null;

    // get node if exists in global ui.topoJSON
    // var result = nodes.filter(obj => {
    //   return obj.id === id;
    // });
    // console.log(result);

    // set node if exists in global ui.topoJSON
    // if(result.length > 0){
    //     node = result[0];
    // }
    // else{
    //     node = {};
    // }
    // node.id = id;

    var node = typeof cell.topo !== 'undefined' ? cell.topo : {id:id};
    var value = graph.getModel().getValue(cell);
    if (!mxUtils.isNode(value))
    {
        var doc = mxUtils.createXmlDocument();
        var obj = doc.createElement('object');
        // obj.setAttribute('label', value || '');
        value = obj;
    }
    console.log(node);

    var startval = value.hasAttribute('schemaVars') ? JSON.parse(value.getAttribute('schemaVars')) : {};
    console.log('this is startval:'), console.log(startval);

    // Set JSONEditor and config options based on schema and cell type
    var loadConfig = function () {
        // this.schema = JSON.parse(response); // cell schema
        // JSONEditor config options
        this.config = {
            schema: schema,
            startval: startval,
            ajax: true,
            mode: 'tree',
            modes: ['code', 'text', 'tree'],
            show_errors: 'always',
            // jsoneditor: {
            //     css: 'utils/topographer/downloads/jsoneditor.min.css',
            //     js: 'utils/topographer/downloads/jsoneditor.js'
            // },
            theme: 'bootstrap3',
            iconlib: 'spectre',
            // template: {
            // },
            // ext_lib: {
            //     lib_dompurify: {
            //         js: 'utils/topographer/downloads/purify.min.js'
            //     }
            // }
        };
        // editorConfig is statically set in this file, so 'response' should only be the schema
        // var data = JSON.parse(response),
        //     schema = JSON.stringify(data, null, 2),
        //     startval = Object.keys(editorConfig.startval).length !== 0 ? JSON.stringify(editorConfig.startval, null, 2) : '',
        //     cfg = editorConfig.config,
        //     code = editorConfig.code,
        //     style = editorConfig.style,
        //     desc = editorConfig.desc

        // // Clear include external library checkboxes
        // Array.from(jeExtlib.querySelectorAll('input')).forEach(function (el) { // from() unsupported in IE
        //     el.checked = false
        // });

        // jeExampleDesc.innerHTML = ''
        // clearOutput()

        // // Add description of example to help page
        // if (desc !== '' && desc != 'Add optional description here. (HTML format)') {
        //     jeModalContent.innerHTML = jeExampleDesc.innerHTML = '<h3>Info about "' + editorConfig.title + '" Example</h3>' + desc
        //     toggleModal()
        // }

        // // Update ACE Editor instances
        // aceSchemaEditor.setValue(schema)
        // aceSchemaEditor.session.getSelection().clearSelection()
        // aceSchemaEditor.resize()

        // aceStartvalEditor.setValue(startval)
        // aceStartvalEditor.session.getSelection().clearSelection()
        // aceStartvalEditor.resize()

        // aceCodeEditor.setValue(code)
        // aceCodeEditor.session.getSelection().clearSelection()
        // aceCodeEditor.resize()
        // lockText()

        // aceStyleEditor.setValue(style)
        // aceStyleEditor.session.getSelection().clearSelection()
        // aceStyleEditor.resize()

        // aceOutputEditor.resize()
        // aceValidateEditor.resize()

        // // Set config options
        // for (var id in cfg) {
        //     if (cfg.hasOwnProperty(id)) {
        //         var el = jeCfg.querySelector('#' + id)
        //         if (el) {
        //             if (el.nodeName == 'INPUT' && el.type == 'checkbox') el.checked = cfg[id] || 0
        //             else if (el.nodeName == 'SELECT') el.value = cfg[id]
        //         }
        //     }
        // }

        // // Trigger generation of form
        // eventFire(jeExec, 'click');
        createEditor();
    };

    var createEditor = function() {

        var editorContainer = document.createElement('div');
        editorContainer.setAttribute('id', 'jsoneditor');
        editorContainer.style.height = '100%';
        editorContainer.style.position = 'relative';
        editorContainer.style['max-width'] ="600px";

        const editor = new JSONEditor(editorContainer, this.config);

        var div = document.createElement('div');
        div.style['overflow-y'] = 'auto';
        div.appendChild(editorContainer);

        var cancelBtn = mxUtils.button(mxResources.get('cancel'), function()
        {
            ui.hideDialog.apply(ui, arguments);
            editor.destroy();
        });
        
        cancelBtn.className = 'geBtn';
        
        var applyBtn = mxUtils.button(mxResources.get('apply'), function()
        {
            try
            {
                ui.hideDialog.apply(ui, arguments);
                var updatedNode = editor.getEditor('root').value; // get current node's JSON (from JSONEditor)
                value.setAttribute('schemaVars', JSON.stringify(updatedNode));
                graph.getModel().setValue(cell, value);
            }
            catch (e)
            {
                mxUtils.alert(e);
            }

            console.log('this is graphModel after update:');
            console.log(graph.getModel().cells);

            editor.destroy();

        });

        applyBtn.className = 'geBtn gePrimaryBtn';
        
        var buttons = document.createElement('div');
        buttons.style.cssText = 'position:absolute;left:30px;right:30px;text-align:right;bottom:15px;height:40px;border-top:1px solid #ccc;padding-top:20px;'
        
        if (ui.editor.cancelFirst)
        {
            buttons.appendChild(cancelBtn);
            buttons.appendChild(applyBtn);
        }
        else
        {
            buttons.appendChild(applyBtn);
            buttons.appendChild(cancelBtn);
        }

        div.appendChild(buttons);
        this.container = div;

        // show dialog only after editor is created
        ui.showDialog(this.container, 480, 420, true, false, null, false); 

    };

    this.init = function()
    {
        console.log('init');
        loadConfig();
    };

};

/**
 * Constructs a new JSONEditor dialog for model JSON
 */
var topoJSONDialog = function(ui)
{
    const graph = ui.editor.graph;
   
    var filter = function(cell) {return graph.model.isVertex(cell);}
    var vertices = graph.model.filterDescendants(filter);
    filter = function(cell) {return graph.model.isEdge(cell);}
    var edges = graph.model.filterDescendants(filter);

    console.log(vertices);
    const schema = {}; // set schema
    // console.log('this is schema'), console.log(schema);
    var nodeArray = [];
    var edgeArray = [];
    for(var i = 0; i < vertices.length; i++) {
        var value = graph.getModel().getValue(vertices[i]);
        if (mxUtils.isNode(value)) {
            var schemaVars = vertices[i].hasAttribute('schemaVars') ? JSON.parse(vertices[i].getAttribute('schemaVars')) : null;
            if(schemaVars) nodeArray.push(schemaVars);
        }
    };
    for(var i = 0; i < edges.length; i++) {
        var value = graph.getModel().getValue(edges[i]);
        if (mxUtils.isNode(value)) {
            var schemaVars = edges[i].hasAttribute('schemaVars') ? JSON.parse(edges[i].getAttribute('schemaVars')) : null;
            if(schemaVars) edgeArray.push(schemaVars);
        }
    };
    const json = {nodes: nodeArray, edges: edgeArray}; // global model JSON
    console.log(json);

    // Set JSONEditor and config options based on schema and cell type
    var loadConfig = function () {
        // this.schema = JSON.parse(response); // cell schema
        // JSONEditor config options
        this.config = {
            schema: schema,
            startval: json,
            ajax: true,
            mode: 'text',
            modes: ['code', 'text', 'tree'],
            // show_errors: 'always',
            // jsoneditor: {
            //     css: 'utils/topographer/downloads/jsoneditor.min.css',
            //     js: 'utils/topographer/downloads/jsoneditor.js'
            // },
            theme: 'bootstrap3',
            iconlib: 'spectre',
            // template: {
            // },
            // ext_lib: {
            //     lib_dompurify: {
            //         js: 'utils/topographer/downloads/purify.min.js'
            //     }
            // }
        };
        // editorConfig is statically set in this file, so 'response' should only be the schema
        // var data = JSON.parse(response),
        //     schema = JSON.stringify(data, null, 2),
        //     startval = Object.keys(editorConfig.startval).length !== 0 ? JSON.stringify(editorConfig.startval, null, 2) : '',
        //     cfg = editorConfig.config,
        //     code = editorConfig.code,
        //     style = editorConfig.style,
        //     desc = editorConfig.desc

        // // Clear include external library checkboxes
        // Array.from(jeExtlib.querySelectorAll('input')).forEach(function (el) { // from() unsupported in IE
        //     el.checked = false
        // });

        // jeExampleDesc.innerHTML = ''
        // clearOutput()

        // // Add description of example to help page
        // if (desc !== '' && desc != 'Add optional description here. (HTML format)') {
        //     jeModalContent.innerHTML = jeExampleDesc.innerHTML = '<h3>Info about "' + editorConfig.title + '" Example</h3>' + desc
        //     toggleModal()
        // }

        // // Update ACE Editor instances
        // aceSchemaEditor.setValue(schema)
        // aceSchemaEditor.session.getSelection().clearSelection()
        // aceSchemaEditor.resize()

        // aceStartvalEditor.setValue(startval)
        // aceStartvalEditor.session.getSelection().clearSelection()
        // aceStartvalEditor.resize()

        // aceCodeEditor.setValue(code)
        // aceCodeEditor.session.getSelection().clearSelection()
        // aceCodeEditor.resize()
        // lockText()

        // aceStyleEditor.setValue(style)
        // aceStyleEditor.session.getSelection().clearSelection()
        // aceStyleEditor.resize()

        // aceOutputEditor.resize()
        // aceValidateEditor.resize()

        // // Set config options
        // for (var id in cfg) {
        //     if (cfg.hasOwnProperty(id)) {
        //         var el = jeCfg.querySelector('#' + id)
        //         if (el) {
        //             if (el.nodeName == 'INPUT' && el.type == 'checkbox') el.checked = cfg[id] || 0
        //             else if (el.nodeName == 'SELECT') el.value = cfg[id]
        //         }
        //     }
        // }

        // // Trigger generation of form
        // eventFire(jeExec, 'click');
        createEditor();
    };

    var createEditor = function() {

        var editorContainer = document.createElement('div');
        editorContainer.setAttribute('id', 'jsoneditor');
        editorContainer.style.height = '100%';
        editorContainer.style.position = 'relative';
        // editorContainer.style['max-width'] ="600px";

        var textarea = document.createElement('textarea');
        textarea.setAttribute('readonly', 'readonly');
        textarea.value = JSON.stringify(json, null, 2);
        textarea.setAttribute('id', 'jsonString');
        textarea.style.width = '100%';
        textarea.style.height = '100%';
        textarea.style.resize = 'none';
        textarea.setAttribute('onkeyup', 'autoHeight(this)');

        var textareaScript = document.createElement('script');
        var code = 'var autoHeight = function(o) {o.style.height = "1px";o.style.height = (25+o.scrollHeight)+"px";}; autoHeight(document.getElementById("jsonString"));document.getElementById("copyJSON").onclick = function(){document.getElementById("jsonString").select();document.execCommand("copy");}';
        textareaScript.innerText = code;


        editorContainer.append(textareaScript);
        editorContainer.append(textarea);

        // const editor = new JSONEditor(editorContainer, this.config);

        var div = document.createElement('div');
        div.style['overflow-y'] = 'auto';
        div.appendChild(editorContainer);

        var cancelBtn = mxUtils.button(mxResources.get('cancel'), function()
        {
            ui.hideDialog.apply(ui, arguments);
            // editor.destroy();
        });
        
        cancelBtn.className = 'geBtn';
        cancelBtn.innerHTML = 'Close';
        
        var applyBtn = mxUtils.button(mxResources.get('apply'), function()
        {
            try
            {
                console.log('do something here');

            }
            catch (e)
            {
                mxUtils.alert(e);
            }

            console.log('this is graphModel after update:');
            console.log(graph.getModel().cells);

            // editor.destroy();

        });

        applyBtn.className = 'geBtn gePrimaryBtn';
        applyBtn.innerHTML = 'Copy';
        applyBtn.setAttribute('id', 'copyJSON');
        
        var buttons = document.createElement('div');
        buttons.style.cssText = 'position:absolute;left:30px;right:30px;text-align:right;bottom:15px;height:40px;border-top:1px solid #ccc;padding-top:20px;'
        
        if (ui.editor.cancelFirst)
        {
            buttons.appendChild(cancelBtn);
            buttons.appendChild(applyBtn);
        }
        else
        {
            buttons.appendChild(applyBtn);
            buttons.appendChild(cancelBtn);
=======
        var div = document.createElement('div');
        var graph = ui.editor.graph;

        var value = graph.getModel().getValue(cell);

        var parameters = {
                memory: "$DEFAULT_MEMORY",
                vcpu: "$DEFAULT_VCPU",
                network: undefined,  // This should really be "null" rather than undefined
                snapshot:true,
                cdrom:undefined,
        };

        if (cell.getStyle().includes("container"))
        {
                parameters.filesystem = "$IMAGEDIR/";
        }
        else
        {
                parameters.kernel = "$IMAGEDIR/";
                parameters.initrd = "$IMAGEDIR/";
                parameters.disk = "$IMAGEDIR/";
        }

        // Converts the value to an XML node
        if (!mxUtils.isNode(value))
        {
                var doc = mxUtils.createXmlDocument();
                var obj = doc.createElement('object');
                obj.setAttribute('label', value || '');
                value = obj;
        }

        // Creates the dialog contents
        var form = new mxForm('properties');
        form.table.style.width = '100%';

        var attrs = value.attributes;
        var names = [];
        var texts = [];
        var count = 0;

        var id = (EditDataDialog.getDisplayIdForCell != null) ?
                EditDataDialog.getDisplayIdForCell(ui, cell) : null;

        var addRemoveButton = function(text, name)
        {
                var wrapper = document.createElement('div');
                wrapper.style.position = 'relative';
                wrapper.style.paddingRight = '20px';
                wrapper.style.boxSizing = 'border-box';
                wrapper.style.width = '100%';

                var removeAttr = document.createElement('a');
                var img = mxUtils.createImage(Dialog.prototype.closeImage);
                img.style.height = '9px';
                img.style.fontSize = '9px';
                img.style.marginBottom = (mxClient.IS_IE11) ? '-1px' : '5px';

                removeAttr.className = 'geButton';
                removeAttr.setAttribute('title', mxResources.get('delete'));
                removeAttr.style.position = 'absolute';
                removeAttr.style.top = '4px';
                removeAttr.style.right = '0px';
                removeAttr.style.margin = '0px';
                removeAttr.style.width = '9px';
                removeAttr.style.height = '9px';
                removeAttr.style.cursor = 'pointer';
                removeAttr.appendChild(img);

                var removeAttrFn = (function(name)
                {
                        return function()
                        {
                                var count = 0;

                                for (var j = 0; j < names.length; j++)
                                {
                                        if (names[j] == name)
                                        {
                                                texts[j] = null;
                                                form.table.deleteRow(count + ((id != null) ? 1 : 0));

                                                break;
                                        }

                                        if (texts[j] != null)
                                        {
                                                count++;
                                        }
                                }
                        };
                })(name);

                mxEvent.addListener(removeAttr, 'click', removeAttrFn);

                var parent = text.parentNode;
                wrapper.appendChild(text);
                wrapper.appendChild(removeAttr);
                parent.appendChild(wrapper);
        };

        var addTextArea = function(index, name, value)
        {
                names[index] = name;
                texts[index] = form.addText(names[count] + ':', value, 2);
                texts[index].style.width = '100%';
                texts[index].style.overflowX = 'visible';

                addRemoveButton(texts[index], name);
        };

        var addDefaults = function(temp){
                for (const p in parameters){
                        var i =0;
                        var found = false;
                        while (i <temp.length && !found){
                                if (temp[i].name==p){
                                        found = true
                                }
                                i++;
                        }
                        if (!found && cell.isVertex()){
                                temp.push({name: p, value: parameters[p]});
                        }
                }
        }

        var temp = [];
        var isLayer = graph.getModel().getParent(cell) == graph.getModel().getRoot();

        for (var i = 0; i < attrs.length; i++)
        {
                if ((isLayer || attrs[i].nodeName != 'label') && attrs[i].nodeName != 'placeholders')
                {
                        temp.push({name: attrs[i].nodeName, value: attrs[i].nodeValue});
                }
        }
        addDefaults(temp);

        // Sorts by name
        temp.sort(function(a, b)
        {
            if (a.name < b.name)
            {
                return -1;
            }
            else if (a.name > b.name)
            {
                return 1;
            }
            else
            {
                return 0;
            }
        });

        if (id != null)
        {
                var text = document.createElement('div');
                text.style.width = '100%';
                text.style.fontSize = '11px';
                text.style.textAlign = 'center';
                mxUtils.write(text, id);

                form.addField(mxResources.get('id') + ':', text);
        }

        for (var i = 0; i < temp.length; i++)
        {
                addTextArea(count, temp[i].name, temp[i].value);
                count++;
        }

        var top = document.createElement('div');
        top.style.cssText = 'position:absolute;left:30px;right:30px;overflow-y:auto;top:30px;bottom:80px;';
        top.appendChild(form.table);

        var newProp = document.createElement('div');
        newProp.style.boxSizing = 'border-box';
        newProp.style.paddingRight = '160px';
        newProp.style.whiteSpace = 'nowrap';
        newProp.style.marginTop = '6px';
        newProp.style.width = '100%';

        var nameInput = document.createElement('input');
        nameInput.setAttribute('placeholder', mxResources.get('enterPropertyName'));
        nameInput.setAttribute('type', 'text');
        nameInput.setAttribute('size', (mxClient.IS_IE || mxClient.IS_IE11) ? '36' : '40');
        nameInput.style.boxSizing = 'border-box';
        nameInput.style.marginLeft = '2px';
        nameInput.style.width = '100%';

        newProp.appendChild(nameInput);
        top.appendChild(newProp);
        div.appendChild(top);

        var addBtn = mxUtils.button(mxResources.get('addProperty'), function()
        {
                var name = nameInput.value;

                // Avoid ':' in attribute names which seems to be valid in Chrome
                if (name.length > 0 && name != 'label' && name != 'placeholders' && name.indexOf(':') < 0)
                {
                        try
                        {
                                var idx = mxUtils.indexOf(names, name);

                                if (idx >= 0 && texts[idx] != null)
                                {
                                        texts[idx].focus();
                                }
                                else
                                {
                                        // Checks if the name is valid
                                        var clone = value.cloneNode(false);
                                        clone.setAttribute(name, '');

                                        if (idx >= 0)
                                        {
                                                names.splice(idx, 1);
                                                texts.splice(idx, 1);
                                        }

                                        names.push(name);
                                        var text = form.addText(name + ':', '', 2);
                                        text.style.width = '100%';
                                        texts.push(text);
                                        addRemoveButton(text, name);

                                        text.focus();
                                }

                                addBtn.setAttribute('disabled', 'disabled');
                                nameInput.value = '';
                        }
                        catch (e)
                        {
                                mxUtils.alert(e);
                        }
                }
                else
                {
                        mxUtils.alert(mxResources.get('invalidName'));
                }
        });

        this.init = function()
        {
                if (texts.length > 0)
                {
                        texts[0].focus();
                }
                else
                {
                        nameInput.focus();
                }
        };

        addBtn.setAttribute('title', mxResources.get('addProperty'));
        addBtn.setAttribute('disabled', 'disabled');
        addBtn.style.textOverflow = 'ellipsis';
        addBtn.style.position = 'absolute';
        addBtn.style.overflow = 'hidden';
        addBtn.style.width = '144px';
        addBtn.style.right = '0px';
        addBtn.className = 'geBtn';
        newProp.appendChild(addBtn);

        var cancelBtn = mxUtils.button(mxResources.get('cancel'), function()
        {
                ui.hideDialog.apply(ui, arguments);
        });

        cancelBtn.className = 'geBtn';

        var applyBtn = mxUtils.button(mxResources.get('apply'), function()
        {
                try
                {
                        ui.hideDialog.apply(ui, arguments);

                        // Clones and updates the value
                        value = value.cloneNode(true);
                        var removeLabel = false;

                        for (var i = 0; i < names.length; i++)
                        {
                                if (texts[i] == null)
                                {
                                        value.removeAttribute(names[i]);
                                }
                                else
                                {
                                        value.setAttribute(names[i], texts[i].value);
                                        removeLabel = removeLabel || (names[i] == 'placeholder' &&
                                                value.getAttribute('placeholders') == '1');
                                }
                        }

                        // Removes label if placeholder is assigned
                        if (removeLabel)
                        {
                                value.removeAttribute('label');
                        }

                        // Updates the value of the cell (undoable)
                        graph.getModel().setValue(cell, value);
                }
                catch (e)
                {
                        mxUtils.alert(e);
                }
        });
        applyBtn.className = 'geBtn gePrimaryBtn';

        function updateAddBtn()
        {
                if (nameInput.value.length > 0)
                {
                        addBtn.removeAttribute('disabled');
                }
                else
                {
                        addBtn.setAttribute('disabled', 'disabled');
                }
        };

        mxEvent.addListener(nameInput, 'keyup', updateAddBtn);

        // Catches all changes that don't fire a keyup (such as paste via mouse)
        mxEvent.addListener(nameInput, 'change', updateAddBtn);

        var buttons = document.createElement('div');
        buttons.style.cssText = 'position:absolute;left:30px;right:30px;text-align:right;bottom:30px;height:40px;'

        if (ui.editor.graph.getModel().isVertex(cell) || ui.editor.graph.getModel().isEdge(cell))
        {
                var replace = document.createElement('span');
                replace.style.marginRight = '10px';
                var input = document.createElement('input');
                input.setAttribute('type', 'checkbox');
                input.style.marginRight = '6px';

                if (value.getAttribute('placeholders') == '1')
                {
                        input.setAttribute('checked', 'checked');
                        input.defaultChecked = true;
                }

                mxEvent.addListener(input, 'click', function()
                {
                        if (value.getAttribute('placeholders') == '1')
                        {
                                value.removeAttribute('placeholders');
                        }
                        else
                        {
                                value.setAttribute('placeholders', '1');
                        }
                });

                replace.appendChild(input);
                mxUtils.write(replace, mxResources.get('placeholders'));

                if (EditDataDialog.placeholderHelpLink != null)
                {
                        var link = document.createElement('a');
                        link.setAttribute('href', EditDataDialog.placeholderHelpLink);
                        link.setAttribute('title', mxResources.get('help'));
                        link.setAttribute('target', '_blank');
                        link.style.marginLeft = '8px';
                        link.style.cursor = 'help';

                        var icon = document.createElement('img');
                        mxUtils.setOpacity(icon, 50);
                        icon.style.height = '16px';
                        icon.style.width = '16px';
                        icon.setAttribute('border', '0');
                        icon.setAttribute('valign', 'middle');
                        icon.style.marginTop = (mxClient.IS_IE11) ? '0px' : '-4px';
                        icon.setAttribute('src', Editor.helpImage);
                        link.appendChild(icon);

                        replace.appendChild(link);
                }

                buttons.appendChild(replace);
        }

        if (ui.editor.cancelFirst)
        {
                buttons.appendChild(cancelBtn);
                buttons.appendChild(applyBtn);
        }
        else
        {
                buttons.appendChild(applyBtn);
                buttons.appendChild(cancelBtn);
>>>>>>> 298fa2f1
        }

        div.appendChild(buttons);
        this.container = div;
<<<<<<< HEAD

        // show dialog only after editor is created
        ui.showDialog(this.container, 480, 420, true, false, null, false); 

    };

    this.init = function()
    {
        console.log('init');
        loadConfig();
    };

=======
>>>>>>> 298fa2f1
};

/**
 * Optional help link.
 */
EditDataDialog.getDisplayIdForCell = function(ui, cell)
{
<<<<<<< HEAD
    var id = null;
    
    if (ui.editor.graph.getModel().getParent(cell) != null)
    {
        id = cell.getId();
    }
    
    return id;
=======
        var id = null;

        if (ui.editor.graph.getModel().getParent(cell) != null)
        {
                id = cell.getId();
        }

        return id;
>>>>>>> 298fa2f1
};

/**
 * Optional help link.
 */
EditDataDialog.placeholderHelpLink = null;

/**
 * Constructs a new link dialog.
 */
var LinkDialog = function(editorUi, initialValue, btnLabel, fn)
{
<<<<<<< HEAD
    var div = document.createElement('div');
    mxUtils.write(div, mxResources.get('editLink') + ':');
    
    var inner = document.createElement('div');
    inner.className = 'geTitle';
    inner.style.backgroundColor = 'transparent';
    inner.style.borderColor = 'transparent';
    inner.style.whiteSpace = 'nowrap';
    inner.style.textOverflow = 'clip';
    inner.style.cursor = 'default';
    
    if (!mxClient.IS_VML)
    {
        inner.style.paddingRight = '20px';
    }
    
    var linkInput = document.createElement('input');
    linkInput.setAttribute('value', initialValue);
    linkInput.setAttribute('placeholder', 'http://www.example.com/');
    linkInput.setAttribute('type', 'text');
    linkInput.style.marginTop = '6px';
    linkInput.style.width = '400px';
    linkInput.style.backgroundImage = 'url(\'' + Dialog.prototype.clearImage + '\')';
    linkInput.style.backgroundRepeat = 'no-repeat';
    linkInput.style.backgroundPosition = '100% 50%';
    linkInput.style.paddingRight = '14px';
    
    var cross = document.createElement('div');
    cross.setAttribute('title', mxResources.get('reset'));
    cross.style.position = 'relative';
    cross.style.left = '-16px';
    cross.style.width = '12px';
    cross.style.height = '14px';
    cross.style.cursor = 'pointer';

    // Workaround for inline-block not supported in IE
    cross.style.display = (mxClient.IS_VML) ? 'inline' : 'inline-block';
    cross.style.top = ((mxClient.IS_VML) ? 0 : 3) + 'px';
    
    // Needed to block event transparency in IE
    cross.style.background = 'url(' + IMAGE_PATH + '/transparent.gif)';

    mxEvent.addListener(cross, 'click', function()
    {
        linkInput.value = '';
        linkInput.focus();
    });
    
    inner.appendChild(linkInput);
    inner.appendChild(cross);
    div.appendChild(inner);
    
    this.init = function()
    {
        linkInput.focus();
        
        if (mxClient.IS_GC || mxClient.IS_FF || document.documentMode >= 5 || mxClient.IS_QUIRKS)
        {
            linkInput.select();
        }
        else
        {
            document.execCommand('selectAll', false, null);
        }
    };
    
    var btns = document.createElement('div');
    btns.style.marginTop = '18px';
    btns.style.textAlign = 'right';

    mxEvent.addListener(linkInput, 'keypress', function(e)
    {
        if (e.keyCode == 13)
        {
            editorUi.hideDialog();
            fn(linkInput.value);
        }
    });

    var cancelBtn = mxUtils.button(mxResources.get('cancel'), function()
    {
        editorUi.hideDialog();
    });
    cancelBtn.className = 'geBtn';
    
    if (editorUi.editor.cancelFirst)
    {
        btns.appendChild(cancelBtn);
    }
    
    var mainBtn = mxUtils.button(btnLabel, function()
    {
        editorUi.hideDialog();
        fn(linkInput.value);
    });
    mainBtn.className = 'geBtn gePrimaryBtn';
    btns.appendChild(mainBtn);
    
    if (!editorUi.editor.cancelFirst)
    {
        btns.appendChild(cancelBtn);
    }

    div.appendChild(btns);

    this.container = div;
=======
        var div = document.createElement('div');
        mxUtils.write(div, mxResources.get('editLink') + ':');

        var inner = document.createElement('div');
        inner.className = 'geTitle';
        inner.style.backgroundColor = 'transparent';
        inner.style.borderColor = 'transparent';
        inner.style.whiteSpace = 'nowrap';
        inner.style.textOverflow = 'clip';
        inner.style.cursor = 'default';

        if (!mxClient.IS_VML)
        {
                inner.style.paddingRight = '20px';
        }

        var linkInput = document.createElement('input');
        linkInput.setAttribute('value', initialValue);
        linkInput.setAttribute('placeholder', 'http://www.example.com/');
        linkInput.setAttribute('type', 'text');
        linkInput.style.marginTop = '6px';
        linkInput.style.width = '400px';
        linkInput.style.backgroundImage = 'url(\'' + Dialog.prototype.clearImage + '\')';
        linkInput.style.backgroundRepeat = 'no-repeat';
        linkInput.style.backgroundPosition = '100% 50%';
        linkInput.style.paddingRight = '14px';

        var cross = document.createElement('div');
        cross.setAttribute('title', mxResources.get('reset'));
        cross.style.position = 'relative';
        cross.style.left = '-16px';
        cross.style.width = '12px';
        cross.style.height = '14px';
        cross.style.cursor = 'pointer';

        // Workaround for inline-block not supported in IE
        cross.style.display = (mxClient.IS_VML) ? 'inline' : 'inline-block';
        cross.style.top = ((mxClient.IS_VML) ? 0 : 3) + 'px';

        // Needed to block event transparency in IE
        cross.style.background = 'url(' + IMAGE_PATH + '/transparent.gif)';

        mxEvent.addListener(cross, 'click', function()
        {
                linkInput.value = '';
                linkInput.focus();
        });

        inner.appendChild(linkInput);
        inner.appendChild(cross);
        div.appendChild(inner);

        this.init = function()
        {
                linkInput.focus();

                if (mxClient.IS_GC || mxClient.IS_FF || document.documentMode >= 5 || mxClient.IS_QUIRKS)
                {
                        linkInput.select();
                }
                else
                {
                        document.execCommand('selectAll', false, null);
                }
        };

        var btns = document.createElement('div');
        btns.style.marginTop = '18px';
        btns.style.textAlign = 'right';

        mxEvent.addListener(linkInput, 'keypress', function(e)
        {
                if (e.keyCode == 13)
                {
                        editorUi.hideDialog();
                        fn(linkInput.value);
                }
        });

        var cancelBtn = mxUtils.button(mxResources.get('cancel'), function()
        {
                editorUi.hideDialog();
        });
        cancelBtn.className = 'geBtn';

        if (editorUi.editor.cancelFirst)
        {
                btns.appendChild(cancelBtn);
        }

        var mainBtn = mxUtils.button(btnLabel, function()
        {
                editorUi.hideDialog();
                fn(linkInput.value);
        });
        mainBtn.className = 'geBtn gePrimaryBtn';
        btns.appendChild(mainBtn);

        if (!editorUi.editor.cancelFirst)
        {
                btns.appendChild(cancelBtn);
        }

        div.appendChild(btns);

        this.container = div;
>>>>>>> 298fa2f1
};

/**
 *
 */
var OutlineWindow = function(editorUi, x, y, w, h)
{
<<<<<<< HEAD
    var graph = editorUi.editor.graph;

    var div = document.createElement('div');
    div.style.position = 'absolute';
    div.style.width = '100%';
    div.style.height = '100%';
    div.style.border = '1px solid whiteSmoke';
    div.style.overflow = 'hidden';

    this.window = new mxWindow(mxResources.get('outline'), div, x, y, w, h, true, true);
    this.window.minimumSize = new mxRectangle(0, 0, 80, 80);
    this.window.destroyOnClose = false;
    this.window.setMaximizable(false);
    this.window.setResizable(true);
    this.window.setClosable(true);
    this.window.setVisible(true);
    
    this.window.setLocation = function(x, y)
    {
        var iw = window.innerWidth || document.body.clientWidth || document.documentElement.clientWidth;
        var ih = window.innerHeight || document.body.clientHeight || document.documentElement.clientHeight;
        
        x = Math.max(0, Math.min(x, iw - this.table.clientWidth));
        y = Math.max(0, Math.min(y, ih - this.table.clientHeight - 48));

        if (this.getX() != x || this.getY() != y)
        {
            mxWindow.prototype.setLocation.apply(this, arguments);
        }
    };
    
    var resizeListener = mxUtils.bind(this, function()
    {
        var x = this.window.getX();
        var y = this.window.getY();
        
        this.window.setLocation(x, y);
    });
    
    mxEvent.addListener(window, 'resize', resizeListener);
    
    var outline = editorUi.createOutline(this.window);

    this.destroy = function()
    {
        mxEvent.removeListener(window, 'resize', resizeListener);
        this.window.destroy();
        outline.destroy();
    }

    this.window.addListener(mxEvent.RESIZE, mxUtils.bind(this, function()
    {
        outline.update(false);
        outline.outline.sizeDidChange();
    }));
    
    this.window.addListener(mxEvent.SHOW, mxUtils.bind(this, function()
    {
        this.window.fit();
        outline.suspended = false;
        outline.outline.refresh();
        outline.update();
    }));
    
    this.window.addListener(mxEvent.HIDE, mxUtils.bind(this, function()
    {
        outline.suspended = true;
    }));
    
    this.window.addListener(mxEvent.NORMALIZE, mxUtils.bind(this, function()
    {
        outline.suspended = false;
        outline.update();
    }));
            
    this.window.addListener(mxEvent.MINIMIZE, mxUtils.bind(this, function()
    {
        outline.suspended = true;
    }));

    var outlineCreateGraph = outline.createGraph;
    outline.createGraph = function(container)
    {
        var g = outlineCreateGraph.apply(this, arguments);
        g.gridEnabled = false;
        g.pageScale = graph.pageScale;
        g.pageFormat = graph.pageFormat;
        g.background = (graph.background == null || graph.background == mxConstants.NONE) ? graph.defaultPageBackgroundColor : graph.background;
        g.pageVisible = graph.pageVisible;

        var current = mxUtils.getCurrentStyle(graph.container);
        div.style.backgroundColor = current.backgroundColor;
        
        return g;
    };
    
    function update()
    {
        outline.outline.pageScale = graph.pageScale;
        outline.outline.pageFormat = graph.pageFormat;
        outline.outline.pageVisible = graph.pageVisible;
        outline.outline.background = (graph.background == null || graph.background == mxConstants.NONE) ? graph.defaultPageBackgroundColor : graph.background;;
        
        var current = mxUtils.getCurrentStyle(graph.container);
        div.style.backgroundColor = current.backgroundColor;

        if (graph.view.backgroundPageShape != null && outline.outline.view.backgroundPageShape != null)
        {
            outline.outline.view.backgroundPageShape.fill = graph.view.backgroundPageShape.fill;
        }
        
        outline.outline.refresh();
    };

    outline.init(div);

    editorUi.editor.addListener('resetGraphView', update);
    editorUi.addListener('pageFormatChanged', update);
    editorUi.addListener('backgroundColorChanged', update);
    editorUi.addListener('backgroundImageChanged', update);
    editorUi.addListener('pageViewChanged', function()
    {
        update();
        outline.update(true);
    });
    
    if (outline.outline.dialect == mxConstants.DIALECT_SVG)
    {
        var zoomInAction = editorUi.actions.get('zoomIn');
        var zoomOutAction = editorUi.actions.get('zoomOut');
        
        mxEvent.addMouseWheelListener(function(evt, up)
        {
            var outlineWheel = false;
            var source = mxEvent.getSource(evt);
    
            while (source != null)
            {
                if (source == outline.outline.view.canvas.ownerSVGElement)
                {
                    outlineWheel = true;
                    break;
                }
    
                source = source.parentNode;
            }
    
            if (outlineWheel)
            {
                if (up)
                {
                    zoomInAction.funct();
                }
                else
                {
                    zoomOutAction.funct();
                }
            }
        });
    }
=======
        var graph = editorUi.editor.graph;

        var div = document.createElement('div');
        div.style.position = 'absolute';
        div.style.width = '100%';
        div.style.height = '100%';
        div.style.border = '1px solid whiteSmoke';
        div.style.overflow = 'hidden';

        this.window = new mxWindow(mxResources.get('outline'), div, x, y, w, h, true, true);
        this.window.minimumSize = new mxRectangle(0, 0, 80, 80);
        this.window.destroyOnClose = false;
        this.window.setMaximizable(false);
        this.window.setResizable(true);
        this.window.setClosable(true);
        this.window.setVisible(true);

        this.window.setLocation = function(x, y)
        {
                var iw = window.innerWidth || document.body.clientWidth || document.documentElement.clientWidth;
                var ih = window.innerHeight || document.body.clientHeight || document.documentElement.clientHeight;

                x = Math.max(0, Math.min(x, iw - this.table.clientWidth));
                y = Math.max(0, Math.min(y, ih - this.table.clientHeight - 48));

                if (this.getX() != x || this.getY() != y)
                {
                        mxWindow.prototype.setLocation.apply(this, arguments);
                }
        };

        var resizeListener = mxUtils.bind(this, function()
        {
                var x = this.window.getX();
                var y = this.window.getY();

                this.window.setLocation(x, y);
        });

        mxEvent.addListener(window, 'resize', resizeListener);

        var outline = editorUi.createOutline(this.window);

        this.destroy = function()
        {
                mxEvent.removeListener(window, 'resize', resizeListener);
                this.window.destroy();
                outline.destroy();
        }

        this.window.addListener(mxEvent.RESIZE, mxUtils.bind(this, function()
        {
                outline.update(false);
                outline.outline.sizeDidChange();
        }));

        this.window.addListener(mxEvent.SHOW, mxUtils.bind(this, function()
        {
                this.window.fit();
                outline.suspended = false;
                outline.outline.refresh();
                outline.update();
        }));

        this.window.addListener(mxEvent.HIDE, mxUtils.bind(this, function()
        {
                outline.suspended = true;
        }));

        this.window.addListener(mxEvent.NORMALIZE, mxUtils.bind(this, function()
        {
                outline.suspended = false;
                outline.update();
        }));

        this.window.addListener(mxEvent.MINIMIZE, mxUtils.bind(this, function()
        {
                outline.suspended = true;
        }));

        var outlineCreateGraph = outline.createGraph;
        outline.createGraph = function(container)
        {
                var g = outlineCreateGraph.apply(this, arguments);
                g.gridEnabled = false;
                g.pageScale = graph.pageScale;
                g.pageFormat = graph.pageFormat;
                g.background = (graph.background == null || graph.background == mxConstants.NONE) ? graph.defaultPageBackgroundColor : graph.background;
                g.pageVisible = graph.pageVisible;

                var current = mxUtils.getCurrentStyle(graph.container);
                div.style.backgroundColor = current.backgroundColor;

                return g;
        };

        function update()
        {
                outline.outline.pageScale = graph.pageScale;
                outline.outline.pageFormat = graph.pageFormat;
                outline.outline.pageVisible = graph.pageVisible;
                outline.outline.background = (graph.background == null || graph.background == mxConstants.NONE) ? graph.defaultPageBackgroundColor : graph.background;;

                var current = mxUtils.getCurrentStyle(graph.container);
                div.style.backgroundColor = current.backgroundColor;

                if (graph.view.backgroundPageShape != null && outline.outline.view.backgroundPageShape != null)
                {
                        outline.outline.view.backgroundPageShape.fill = graph.view.backgroundPageShape.fill;
                }

                outline.outline.refresh();
        };

        outline.init(div);

        editorUi.editor.addListener('resetGraphView', update);
        editorUi.addListener('pageFormatChanged', update);
        editorUi.addListener('backgroundColorChanged', update);
        editorUi.addListener('backgroundImageChanged', update);
        editorUi.addListener('pageViewChanged', function()
        {
                update();
                outline.update(true);
        });

        if (outline.outline.dialect == mxConstants.DIALECT_SVG)
        {
                var zoomInAction = editorUi.actions.get('zoomIn');
                var zoomOutAction = editorUi.actions.get('zoomOut');

                mxEvent.addMouseWheelListener(function(evt, up)
                {
                        var outlineWheel = false;
                        var source = mxEvent.getSource(evt);

                        while (source != null)
                        {
                                if (source == outline.outline.view.canvas.ownerSVGElement)
                                {
                                        outlineWheel = true;
                                        break;
                                }

                                source = source.parentNode;
                        }

                        if (outlineWheel)
                        {
                                if (up)
                                {
                                        zoomInAction.funct();
                                }
                                else
                                {
                                        zoomOutAction.funct();
                                }
                        }
                });
        }
>>>>>>> 298fa2f1
};

/**
 *
 */
var LayersWindow = function(editorUi, x, y, w, h)
{
<<<<<<< HEAD
    var graph = editorUi.editor.graph;
    
    var div = document.createElement('div');
    div.style.userSelect = 'none';
    div.style.background = (Dialog.backdropColor == 'white') ? 'whiteSmoke' : Dialog.backdropColor;
    div.style.border = '1px solid whiteSmoke';
    div.style.height = '100%';
    div.style.marginBottom = '10px';
    div.style.overflow = 'auto';

    var tbarHeight = (!EditorUi.compactUi) ? '30px' : '26px';
    
    var listDiv = document.createElement('div')
    listDiv.style.backgroundColor = (Dialog.backdropColor == 'white') ? '#dcdcdc' : Dialog.backdropColor;
    listDiv.style.position = 'absolute';
    listDiv.style.overflow = 'auto';
    listDiv.style.left = '0px';
    listDiv.style.right = '0px';
    listDiv.style.top = '0px';
    listDiv.style.bottom = (parseInt(tbarHeight) + 7) + 'px';
    div.appendChild(listDiv);
    
    var dragSource = null;
    var dropIndex = null;
    
    mxEvent.addListener(div, 'dragover', function(evt)
    {
        evt.dataTransfer.dropEffect = 'move';
        dropIndex = 0;
        evt.stopPropagation();
        evt.preventDefault();
    });
    
    // Workaround for "no element found" error in FF
    mxEvent.addListener(div, 'drop', function(evt)
    {
        evt.stopPropagation();
        evt.preventDefault();
    });

    var layerCount = null;
    var selectionLayer = null;
    
    var ldiv = document.createElement('div');
    
    ldiv.className = 'geToolbarContainer';
    ldiv.style.position = 'absolute';
    ldiv.style.bottom = '0px';
    ldiv.style.left = '0px';
    ldiv.style.right = '0px';
    ldiv.style.height = tbarHeight;
    ldiv.style.overflow = 'hidden';
    ldiv.style.padding = (!EditorUi.compactUi) ? '1px' : '4px 0px 3px 0px';
    ldiv.style.backgroundColor = (Dialog.backdropColor == 'white') ? 'whiteSmoke' : Dialog.backdropColor;
    ldiv.style.borderWidth = '1px 0px 0px 0px';
    ldiv.style.borderColor = '#c3c3c3';
    ldiv.style.borderStyle = 'solid';
    ldiv.style.display = 'block';
    ldiv.style.whiteSpace = 'nowrap';
    
    if (mxClient.IS_QUIRKS)
    {
        ldiv.style.filter = 'none';
    }
    
    var link = document.createElement('a');
    link.className = 'geButton';
    
    if (mxClient.IS_QUIRKS)
    {
        link.style.filter = 'none';
    }
    
    var removeLink = link.cloneNode();
    removeLink.innerHTML = '<div class="geSprite geSprite-delete" style="display:inline-block;"></div>';

    mxEvent.addListener(removeLink, 'click', function(evt)
    {
        if (graph.isEnabled())
        {
            graph.model.beginUpdate();
            try
            {
                var index = graph.model.root.getIndex(selectionLayer);
                graph.removeCells([selectionLayer], false);
                
                // Creates default layer if no layer exists
                if (graph.model.getChildCount(graph.model.root) == 0)
                {
                    graph.model.add(graph.model.root, new mxCell());
                    graph.setDefaultParent(null);
                }
                else if (index > 0 && index <= graph.model.getChildCount(graph.model.root))
                {
                    graph.setDefaultParent(graph.model.getChildAt(graph.model.root, index - 1));
                }
                else
                {
                    graph.setDefaultParent(null);
                }
            }
            finally
            {
                graph.model.endUpdate();
            }
        }
        
        mxEvent.consume(evt);
    });
    
    if (!graph.isEnabled())
    {
        removeLink.className = 'geButton mxDisabled';
    }
    
    ldiv.appendChild(removeLink);

    var insertLink = link.cloneNode();
    insertLink.setAttribute('title', mxUtils.trim(mxResources.get('moveSelectionTo', [''])));
    insertLink.innerHTML = '<div class="geSprite geSprite-insert" style="display:inline-block;"></div>';
    
    mxEvent.addListener(insertLink, 'click', function(evt)
    {
        if (graph.isEnabled() && !graph.isSelectionEmpty())
        {
            editorUi.editor.graph.popupMenuHandler.hideMenu();
            
            var menu = new mxPopupMenu(mxUtils.bind(this, function(menu, parent)
            {
                for (var i = layerCount - 1; i >= 0; i--)
                {
                    (mxUtils.bind(this, function(child)
                    {
                        var item = menu.addItem(graph.convertValueToString(child) ||
                                mxResources.get('background'), null, mxUtils.bind(this, function()
                        {
                            graph.moveCells(graph.getSelectionCells(), 0, 0, false, child);
                        }), parent);
                        
                        if (graph.getSelectionCount() == 1 && graph.model.isAncestor(child, graph.getSelectionCell()))
                        {
                            menu.addCheckmark(item, Editor.checkmarkImage);
                        }
                        
                    }))(graph.model.getChildAt(graph.model.root, i));
                }
            }));
            menu.div.className += ' geMenubarMenu';
            menu.smartSeparators = true;
            menu.showDisabled = true;
            menu.autoExpand = true;
            
            // Disables autoexpand and destroys menu when hidden
            menu.hideMenu = mxUtils.bind(this, function()
            {
                mxPopupMenu.prototype.hideMenu.apply(menu, arguments);
                menu.destroy();
            });
    
            var offset = mxUtils.getOffset(insertLink);
            menu.popup(offset.x, offset.y + insertLink.offsetHeight, null, evt);
            
            // Allows hiding by clicking on document
            editorUi.setCurrentMenu(menu);
        }
    });

    ldiv.appendChild(insertLink);
    
    var dataLink = link.cloneNode();
    dataLink.innerHTML = '<div class="geSprite geSprite-dots" style="display:inline-block;"></div>';
    dataLink.setAttribute('title', mxResources.get('rename'));

    mxEvent.addListener(dataLink, 'click', function(evt)
    {
        if (graph.isEnabled())
        {
            editorUi.showDataDialog(selectionLayer);
        }
        
        mxEvent.consume(evt);
    });
    
    if (!graph.isEnabled())
    {
        dataLink.className = 'geButton mxDisabled';
    }

    ldiv.appendChild(dataLink);
    
    function renameLayer(layer)
    {
        if (graph.isEnabled() && layer != null)
        {
            var label = graph.convertValueToString(layer);
            var dlg = new FilenameDialog(editorUi, label || mxResources.get('background'), mxResources.get('rename'), mxUtils.bind(this, function(newValue)
            {
                if (newValue != null)
                {
                    graph.cellLabelChanged(layer, newValue);
                }
            }), mxResources.get('enterName'));
            editorUi.showDialog(dlg.container, 300, 100, true, true);
            dlg.init();
        }
    };
    
    var duplicateLink = link.cloneNode();
    duplicateLink.innerHTML = '<div class="geSprite geSprite-duplicate" style="display:inline-block;"></div>';
    
    mxEvent.addListener(duplicateLink, 'click', function(evt)
    {
        if (graph.isEnabled())
        {
            var newCell = null;
            graph.model.beginUpdate();
            try
            {
                newCell = graph.cloneCell(selectionLayer);
                graph.cellLabelChanged(newCell, mxResources.get('untitledLayer'));
                newCell.setVisible(true);
                newCell = graph.addCell(newCell, graph.model.root);
                graph.setDefaultParent(newCell);
            }
            finally
            {
                graph.model.endUpdate();
            }

            if (newCell != null && !graph.isCellLocked(newCell))
            {
                graph.selectAll(newCell);
            }
        }
    });
    
    if (!graph.isEnabled())
    {
        duplicateLink.className = 'geButton mxDisabled';
    }

    ldiv.appendChild(duplicateLink);

    var addLink = link.cloneNode();
    addLink.innerHTML = '<div class="geSprite geSprite-plus" style="display:inline-block;"></div>';
    addLink.setAttribute('title', mxResources.get('addLayer'));
    
    mxEvent.addListener(addLink, 'click', function(evt)
    {
        if (graph.isEnabled())
        {
            graph.model.beginUpdate();
            
            try
            {
                var cell = graph.addCell(new mxCell(mxResources.get('untitledLayer')), graph.model.root);
                graph.setDefaultParent(cell);
            }
            finally
            {
                graph.model.endUpdate();
            }
        }
        
        mxEvent.consume(evt);
    });
    
    if (!graph.isEnabled())
    {
        addLink.className = 'geButton mxDisabled';
    }
    
    ldiv.appendChild(addLink);

    div.appendChild(ldiv);  
    
    function refresh()
    {
        layerCount = graph.model.getChildCount(graph.model.root)
        listDiv.innerHTML = '';

        function addLayer(index, label, child, defaultParent)
        {
            var ldiv = document.createElement('div');
            ldiv.className = 'geToolbarContainer';

            ldiv.style.overflow = 'hidden';
            ldiv.style.position = 'relative';
            ldiv.style.padding = '4px';
            ldiv.style.height = '22px';
            ldiv.style.display = 'block';
            ldiv.style.backgroundColor = (Dialog.backdropColor == 'white') ? 'whiteSmoke' : Dialog.backdropColor;
            ldiv.style.borderWidth = '0px 0px 1px 0px';
            ldiv.style.borderColor = '#c3c3c3';
            ldiv.style.borderStyle = 'solid';
            ldiv.style.whiteSpace = 'nowrap';
            ldiv.setAttribute('title', label);
            
            var left = document.createElement('div');
            left.style.display = 'inline-block';
            left.style.width = '100%';
            left.style.textOverflow = 'ellipsis';
            left.style.overflow = 'hidden';
            
            mxEvent.addListener(ldiv, 'dragover', function(evt)
            {
                evt.dataTransfer.dropEffect = 'move';
                dropIndex = index;
                evt.stopPropagation();
                evt.preventDefault();
            });
            
            mxEvent.addListener(ldiv, 'dragstart', function(evt)
            {
                dragSource = ldiv;
                
                // Workaround for no DnD on DIV in FF
                if (mxClient.IS_FF)
                {
                    // LATER: Check what triggers a parse as XML on this in FF after drop
                    evt.dataTransfer.setData('Text', '<layer/>');
                }
            });
            
            mxEvent.addListener(ldiv, 'dragend', function(evt)
            {
                if (dragSource != null && dropIndex != null)
                {
                    graph.addCell(child, graph.model.root, dropIndex);
                }

                dragSource = null;
                dropIndex = null;
                evt.stopPropagation();
                evt.preventDefault();
            });

            var btn = document.createElement('img');
            btn.setAttribute('draggable', 'false');
            btn.setAttribute('align', 'top');
            btn.setAttribute('border', '0');
            btn.style.padding = '4px';
            btn.setAttribute('title', mxResources.get('lockUnlock'));

            var state = graph.view.getState(child);
                var style = (state != null) ? state.style : graph.getCellStyle(child);

            if (mxUtils.getValue(style, 'locked', '0') == '1')
            {
                btn.setAttribute('src', Dialog.prototype.lockedImage);
            }
            else
            {
                btn.setAttribute('src', Dialog.prototype.unlockedImage);
            }
            
            if (graph.isEnabled())
            {
                btn.style.cursor = 'pointer';
            }
            
            mxEvent.addListener(btn, 'click', function(evt)
            {
                if (graph.isEnabled())
                {
                    var value = null;
                    
                    graph.getModel().beginUpdate();
                    try
                    {
                        value = (mxUtils.getValue(style, 'locked', '0') == '1') ? null : '1';
                        graph.setCellStyles('locked', value, [child]);
                    }
                    finally
                    {
                        graph.getModel().endUpdate();
                    }

                    if (value == '1')
                    {
                        graph.removeSelectionCells(graph.getModel().getDescendants(child));
                    }
                    
                    mxEvent.consume(evt);
                }
            });

            left.appendChild(btn);

            var inp = document.createElement('input');
            inp.setAttribute('type', 'checkbox');
            inp.setAttribute('title', mxResources.get('hideIt', [child.value || mxResources.get('background')]));
            inp.style.marginLeft = '4px';
            inp.style.marginRight = '6px';
            inp.style.marginTop = '4px';
            left.appendChild(inp);
            
            if (graph.model.isVisible(child))
            {
                inp.setAttribute('checked', 'checked');
                inp.defaultChecked = true;
            }

            mxEvent.addListener(inp, 'click', function(evt)
            {
                graph.model.setVisible(child, !graph.model.isVisible(child));
                mxEvent.consume(evt);
            });

            mxUtils.write(left, label);
            ldiv.appendChild(left);
            
            if (graph.isEnabled())
            {
                // Fallback if no drag and drop is available
                if (mxClient.IS_TOUCH || mxClient.IS_POINTER || mxClient.IS_VML ||
                    (mxClient.IS_IE && document.documentMode < 10))
                {
                    var right = document.createElement('div');
                    right.style.display = 'block';
                    right.style.textAlign = 'right';
                    right.style.whiteSpace = 'nowrap';
                    right.style.position = 'absolute';
                    right.style.right = '6px';
                    right.style.top = '6px';
        
                    // Poor man's change layer order
                    if (index > 0)
                    {
                        var img2 = document.createElement('a');
                        
                        img2.setAttribute('title', mxResources.get('toBack'));
                        
                        img2.className = 'geButton';
                        img2.style.cssFloat = 'none';
                        img2.innerHTML = '&#9660;';
                        img2.style.width = '14px';
                        img2.style.height = '14px';
                        img2.style.fontSize = '14px';
                        img2.style.margin = '0px';
                        img2.style.marginTop = '-1px';
                        right.appendChild(img2);
                        
                        mxEvent.addListener(img2, 'click', function(evt)
                        {
                            if (graph.isEnabled())
                            {
                                graph.addCell(child, graph.model.root, index - 1);
                            }
                            
                            mxEvent.consume(evt);
                        });
                    }
        
                    if (index >= 0 && index < layerCount - 1)
                    {
                        var img1 = document.createElement('a');
                        
                        img1.setAttribute('title', mxResources.get('toFront'));
                        
                        img1.className = 'geButton';
                        img1.style.cssFloat = 'none';
                        img1.innerHTML = '&#9650;';
                        img1.style.width = '14px';
                        img1.style.height = '14px';
                        img1.style.fontSize = '14px';
                        img1.style.margin = '0px';
                        img1.style.marginTop = '-1px';
                        right.appendChild(img1);
                        
                        mxEvent.addListener(img1, 'click', function(evt)
                        {
                            if (graph.isEnabled())
                            {
                                graph.addCell(child, graph.model.root, index + 1);
                            }
                            
                            mxEvent.consume(evt);
                        });
                    }
                    
                    ldiv.appendChild(right);
                }
                
                if (mxClient.IS_SVG && (!mxClient.IS_IE || document.documentMode >= 10))
                {
                    ldiv.setAttribute('draggable', 'true');
                    ldiv.style.cursor = 'move';
                }
            }

            mxEvent.addListener(ldiv, 'dblclick', function(evt)
            {
                var nodeName = mxEvent.getSource(evt).nodeName;
                
                if (nodeName != 'INPUT' && nodeName != 'IMG')
                {
                    renameLayer(child);
                    mxEvent.consume(evt);
                }
            });

            if (graph.getDefaultParent() == child)
            {
                ldiv.style.background =  (Dialog.backdropColor == 'white') ? '#e6eff8' : '#505759';
                ldiv.style.fontWeight = (graph.isEnabled()) ? 'bold' : '';
                selectionLayer = child;
            }
            else
            {
                mxEvent.addListener(ldiv, 'click', function(evt)
                {
                    if (graph.isEnabled())
                    {
                        graph.setDefaultParent(defaultParent);
                        graph.view.setCurrentRoot(null);
                        refresh();
                    }
                });
            }
            
            listDiv.appendChild(ldiv);
        };
        
        // Cannot be moved or deleted
        for (var i = layerCount - 1; i >= 0; i--)
        {
            (mxUtils.bind(this, function(child)
            {
                addLayer(i, graph.convertValueToString(child) ||
                    mxResources.get('background'), child, child);
            }))(graph.model.getChildAt(graph.model.root, i));
        }
        
        var label = graph.convertValueToString(selectionLayer) || mxResources.get('background');
        removeLink.setAttribute('title', mxResources.get('removeIt', [label]));
        duplicateLink.setAttribute('title', mxResources.get('duplicateIt', [label]));
        dataLink.setAttribute('title', mxResources.get('editData'));

        if (graph.isSelectionEmpty())
        {
            insertLink.className = 'geButton mxDisabled';
        }
    };

    refresh();
    graph.model.addListener(mxEvent.CHANGE, function()
    {
        refresh();
    });

    graph.selectionModel.addListener(mxEvent.CHANGE, function()
    {
        if (graph.isSelectionEmpty())
        {
            insertLink.className = 'geButton mxDisabled';
        }
        else
        {
            insertLink.className = 'geButton';
        }
    });

    this.window = new mxWindow(mxResources.get('layers'), div, x, y, w, h, true, true);
    this.window.minimumSize = new mxRectangle(0, 0, 120, 120);
    this.window.destroyOnClose = false;
    this.window.setMaximizable(false);
    this.window.setResizable(true);
    this.window.setClosable(true);
    this.window.setVisible(true);

    this.window.addListener(mxEvent.SHOW, mxUtils.bind(this, function()
    {
        this.window.fit();
    }));
    
    // Make refresh available via instance
    this.refreshLayers = refresh;
    
    this.window.setLocation = function(x, y)
    {
        var iw = window.innerWidth || document.body.clientWidth || document.documentElement.clientWidth;
        var ih = window.innerHeight || document.body.clientHeight || document.documentElement.clientHeight;
        
        x = Math.max(0, Math.min(x, iw - this.table.clientWidth));
        y = Math.max(0, Math.min(y, ih - this.table.clientHeight - 48));

        if (this.getX() != x || this.getY() != y)
        {
            mxWindow.prototype.setLocation.apply(this, arguments);
        }
    };
    
    var resizeListener = mxUtils.bind(this, function()
    {
        var x = this.window.getX();
        var y = this.window.getY();
        
        this.window.setLocation(x, y);
    });
    
    mxEvent.addListener(window, 'resize', resizeListener);

    this.destroy = function()
    {
        mxEvent.removeListener(window, 'resize', resizeListener);
        this.window.destroy();
    }
=======
        var graph = editorUi.editor.graph;

        var div = document.createElement('div');
        div.style.userSelect = 'none';
        div.style.background = (Dialog.backdropColor == 'white') ? 'whiteSmoke' : Dialog.backdropColor;
        div.style.border = '1px solid whiteSmoke';
        div.style.height = '100%';
        div.style.marginBottom = '10px';
        div.style.overflow = 'auto';

        var tbarHeight = (!EditorUi.compactUi) ? '30px' : '26px';

        var listDiv = document.createElement('div')
        listDiv.style.backgroundColor = (Dialog.backdropColor == 'white') ? '#dcdcdc' : Dialog.backdropColor;
        listDiv.style.position = 'absolute';
        listDiv.style.overflow = 'auto';
        listDiv.style.left = '0px';
        listDiv.style.right = '0px';
        listDiv.style.top = '0px';
        listDiv.style.bottom = (parseInt(tbarHeight) + 7) + 'px';
        div.appendChild(listDiv);

        var dragSource = null;
        var dropIndex = null;

        mxEvent.addListener(div, 'dragover', function(evt)
        {
                evt.dataTransfer.dropEffect = 'move';
                dropIndex = 0;
                evt.stopPropagation();
                evt.preventDefault();
        });

        // Workaround for "no element found" error in FF
        mxEvent.addListener(div, 'drop', function(evt)
        {
                evt.stopPropagation();
                evt.preventDefault();
        });

        var layerCount = null;
        var selectionLayer = null;

        var ldiv = document.createElement('div');

        ldiv.className = 'geToolbarContainer';
        ldiv.style.position = 'absolute';
        ldiv.style.bottom = '0px';
        ldiv.style.left = '0px';
        ldiv.style.right = '0px';
        ldiv.style.height = tbarHeight;
        ldiv.style.overflow = 'hidden';
        ldiv.style.padding = (!EditorUi.compactUi) ? '1px' : '4px 0px 3px 0px';
        ldiv.style.backgroundColor = (Dialog.backdropColor == 'white') ? 'whiteSmoke' : Dialog.backdropColor;
        ldiv.style.borderWidth = '1px 0px 0px 0px';
        ldiv.style.borderColor = '#c3c3c3';
        ldiv.style.borderStyle = 'solid';
        ldiv.style.display = 'block';
        ldiv.style.whiteSpace = 'nowrap';

        if (mxClient.IS_QUIRKS)
        {
                ldiv.style.filter = 'none';
        }

        var link = document.createElement('a');
        link.className = 'geButton';

        if (mxClient.IS_QUIRKS)
        {
                link.style.filter = 'none';
        }

        var removeLink = link.cloneNode();
        removeLink.innerHTML = '<div class="geSprite geSprite-delete" style="display:inline-block;"></div>';

        mxEvent.addListener(removeLink, 'click', function(evt)
        {
                if (graph.isEnabled())
                {
                        graph.model.beginUpdate();
                        try
                        {
                                var index = graph.model.root.getIndex(selectionLayer);
                                graph.removeCells([selectionLayer], false);

                                // Creates default layer if no layer exists
                                if (graph.model.getChildCount(graph.model.root) == 0)
                                {
                                        graph.model.add(graph.model.root, new mxCell());
                                        graph.setDefaultParent(null);
                                }
                                else if (index > 0 && index <= graph.model.getChildCount(graph.model.root))
                                {
                                        graph.setDefaultParent(graph.model.getChildAt(graph.model.root, index - 1));
                                }
                                else
                                {
                                        graph.setDefaultParent(null);
                                }
                        }
                        finally
                        {
                                graph.model.endUpdate();
                        }
                }

                mxEvent.consume(evt);
        });

        if (!graph.isEnabled())
        {
                removeLink.className = 'geButton mxDisabled';
        }

        ldiv.appendChild(removeLink);

        var insertLink = link.cloneNode();
        insertLink.setAttribute('title', mxUtils.trim(mxResources.get('moveSelectionTo', [''])));
        insertLink.innerHTML = '<div class="geSprite geSprite-insert" style="display:inline-block;"></div>';

        mxEvent.addListener(insertLink, 'click', function(evt)
        {
                if (graph.isEnabled() && !graph.isSelectionEmpty())
                {
                        editorUi.editor.graph.popupMenuHandler.hideMenu();

                        var menu = new mxPopupMenu(mxUtils.bind(this, function(menu, parent)
                        {
                                for (var i = layerCount - 1; i >= 0; i--)
                                {
                                        (mxUtils.bind(this, function(child)
                                        {
                                                var item = menu.addItem(graph.convertValueToString(child) ||
                                                                mxResources.get('background'), null, mxUtils.bind(this, function()
                                                {
                                                        graph.moveCells(graph.getSelectionCells(), 0, 0, false, child);
                                                }), parent);

                                                if (graph.getSelectionCount() == 1 && graph.model.isAncestor(child, graph.getSelectionCell()))
                                                {
                                                        menu.addCheckmark(item, Editor.checkmarkImage);
                                                }

                                        }))(graph.model.getChildAt(graph.model.root, i));
                                }
                        }));
                        menu.div.className += ' geMenubarMenu';
                        menu.smartSeparators = true;
                        menu.showDisabled = true;
                        menu.autoExpand = true;

                        // Disables autoexpand and destroys menu when hidden
                        menu.hideMenu = mxUtils.bind(this, function()
                        {
                                mxPopupMenu.prototype.hideMenu.apply(menu, arguments);
                                menu.destroy();
                        });

                        var offset = mxUtils.getOffset(insertLink);
                        menu.popup(offset.x, offset.y + insertLink.offsetHeight, null, evt);

                        // Allows hiding by clicking on document
                        editorUi.setCurrentMenu(menu);
                }
        });

        ldiv.appendChild(insertLink);

        var dataLink = link.cloneNode();
        dataLink.innerHTML = '<div class="geSprite geSprite-dots" style="display:inline-block;"></div>';
        dataLink.setAttribute('title', mxResources.get('rename'));

        mxEvent.addListener(dataLink, 'click', function(evt)
        {
                if (graph.isEnabled())
                {
                        editorUi.showDataDialog(selectionLayer);
                }

                mxEvent.consume(evt);
        });

        if (!graph.isEnabled())
        {
                dataLink.className = 'geButton mxDisabled';
        }

        ldiv.appendChild(dataLink);

        function renameLayer(layer)
        {
                if (graph.isEnabled() && layer != null)
                {
                        var label = graph.convertValueToString(layer);
                        var dlg = new FilenameDialog(editorUi, label || mxResources.get('background'), mxResources.get('rename'), mxUtils.bind(this, function(newValue)
                        {
                                if (newValue != null)
                                {
                                        graph.cellLabelChanged(layer, newValue);
                                }
                        }), mxResources.get('enterName'));
                        editorUi.showDialog(dlg.container, 300, 100, true, true);
                        dlg.init();
                }
        };

        var duplicateLink = link.cloneNode();
        duplicateLink.innerHTML = '<div class="geSprite geSprite-duplicate" style="display:inline-block;"></div>';

        mxEvent.addListener(duplicateLink, 'click', function(evt)
        {
                if (graph.isEnabled())
                {
                        var newCell = null;
                        graph.model.beginUpdate();
                        try
                        {
                                newCell = graph.cloneCell(selectionLayer);
                                graph.cellLabelChanged(newCell, mxResources.get('untitledLayer'));
                                newCell.setVisible(true);
                                newCell = graph.addCell(newCell, graph.model.root);
                                graph.setDefaultParent(newCell);
                        }
                        finally
                        {
                                graph.model.endUpdate();
                        }

                        if (newCell != null && !graph.isCellLocked(newCell))
                        {
                                graph.selectAll(newCell);
                        }
                }
        });

        if (!graph.isEnabled())
        {
                duplicateLink.className = 'geButton mxDisabled';
        }

        ldiv.appendChild(duplicateLink);

        var addLink = link.cloneNode();
        addLink.innerHTML = '<div class="geSprite geSprite-plus" style="display:inline-block;"></div>';
        addLink.setAttribute('title', mxResources.get('addLayer'));

        mxEvent.addListener(addLink, 'click', function(evt)
        {
                if (graph.isEnabled())
                {
                        graph.model.beginUpdate();

                        try
                        {
                                var cell = graph.addCell(new mxCell(mxResources.get('untitledLayer')), graph.model.root);
                                graph.setDefaultParent(cell);
                        }
                        finally
                        {
                                graph.model.endUpdate();
                        }
                }

                mxEvent.consume(evt);
        });

        if (!graph.isEnabled())
        {
                addLink.className = 'geButton mxDisabled';
        }

        ldiv.appendChild(addLink);

        div.appendChild(ldiv);

        function refresh()
        {
                layerCount = graph.model.getChildCount(graph.model.root)
                listDiv.innerHTML = '';

                function addLayer(index, label, child, defaultParent)
                {
                        var ldiv = document.createElement('div');
                        ldiv.className = 'geToolbarContainer';

                        ldiv.style.overflow = 'hidden';
                        ldiv.style.position = 'relative';
                        ldiv.style.padding = '4px';
                        ldiv.style.height = '22px';
                        ldiv.style.display = 'block';
                        ldiv.style.backgroundColor = (Dialog.backdropColor == 'white') ? 'whiteSmoke' : Dialog.backdropColor;
                        ldiv.style.borderWidth = '0px 0px 1px 0px';
                        ldiv.style.borderColor = '#c3c3c3';
                        ldiv.style.borderStyle = 'solid';
                        ldiv.style.whiteSpace = 'nowrap';
                        ldiv.setAttribute('title', label);

                        var left = document.createElement('div');
                        left.style.display = 'inline-block';
                        left.style.width = '100%';
                        left.style.textOverflow = 'ellipsis';
                        left.style.overflow = 'hidden';

                        mxEvent.addListener(ldiv, 'dragover', function(evt)
                        {
                                evt.dataTransfer.dropEffect = 'move';
                                dropIndex = index;
                                evt.stopPropagation();
                                evt.preventDefault();
                        });

                        mxEvent.addListener(ldiv, 'dragstart', function(evt)
                        {
                                dragSource = ldiv;

                                // Workaround for no DnD on DIV in FF
                                if (mxClient.IS_FF)
                                {
                                        // LATER: Check what triggers a parse as XML on this in FF after drop
                                        evt.dataTransfer.setData('Text', '<layer/>');
                                }
                        });

                        mxEvent.addListener(ldiv, 'dragend', function(evt)
                        {
                                if (dragSource != null && dropIndex != null)
                                {
                                        graph.addCell(child, graph.model.root, dropIndex);
                                }

                                dragSource = null;
                                dropIndex = null;
                                evt.stopPropagation();
                                evt.preventDefault();
                        });

                        var btn = document.createElement('img');
                        btn.setAttribute('draggable', 'false');
                        btn.setAttribute('align', 'top');
                        btn.setAttribute('border', '0');
                        btn.style.padding = '4px';
                        btn.setAttribute('title', mxResources.get('lockUnlock'));

                        var state = graph.view.getState(child);
                        var style = (state != null) ? state.style : graph.getCellStyle(child);

                        if (mxUtils.getValue(style, 'locked', '0') == '1')
                        {
                                btn.setAttribute('src', Dialog.prototype.lockedImage);
                        }
                        else
                        {
                                btn.setAttribute('src', Dialog.prototype.unlockedImage);
                        }

                        if (graph.isEnabled())
                        {
                                btn.style.cursor = 'pointer';
                        }

                        mxEvent.addListener(btn, 'click', function(evt)
                        {
                                if (graph.isEnabled())
                                {
                                        var value = null;

                                        graph.getModel().beginUpdate();
                                        try
                                        {
                                        value = (mxUtils.getValue(style, 'locked', '0') == '1') ? null : '1';
                                        graph.setCellStyles('locked', value, [child]);
                                        }
                                        finally
                                        {
                                                graph.getModel().endUpdate();
                                        }

                                        if (value == '1')
                                        {
                                                graph.removeSelectionCells(graph.getModel().getDescendants(child));
                                        }

                                        mxEvent.consume(evt);
                                }
                        });

                        left.appendChild(btn);

                        var inp = document.createElement('input');
                        inp.setAttribute('type', 'checkbox');
                        inp.setAttribute('title', mxResources.get('hideIt', [child.value || mxResources.get('background')]));
                        inp.style.marginLeft = '4px';
                        inp.style.marginRight = '6px';
                        inp.style.marginTop = '4px';
                        left.appendChild(inp);

                        if (graph.model.isVisible(child))
                        {
                                inp.setAttribute('checked', 'checked');
                                inp.defaultChecked = true;
                        }

                        mxEvent.addListener(inp, 'click', function(evt)
                        {
                                graph.model.setVisible(child, !graph.model.isVisible(child));
                                mxEvent.consume(evt);
                        });

                        mxUtils.write(left, label);
                        ldiv.appendChild(left);

                        if (graph.isEnabled())
                        {
                                // Fallback if no drag and drop is available
                                if (mxClient.IS_TOUCH || mxClient.IS_POINTER || mxClient.IS_VML ||
                                        (mxClient.IS_IE && document.documentMode < 10))
                                {
                                        var right = document.createElement('div');
                                        right.style.display = 'block';
                                        right.style.textAlign = 'right';
                                        right.style.whiteSpace = 'nowrap';
                                        right.style.position = 'absolute';
                                        right.style.right = '6px';
                                        right.style.top = '6px';

                                        // Poor man's change layer order
                                        if (index > 0)
                                        {
                                                var img2 = document.createElement('a');

                                                img2.setAttribute('title', mxResources.get('toBack'));

                                                img2.className = 'geButton';
                                                img2.style.cssFloat = 'none';
                                                img2.innerHTML = '&#9660;';
                                                img2.style.width = '14px';
                                                img2.style.height = '14px';
                                                img2.style.fontSize = '14px';
                                                img2.style.margin = '0px';
                                                img2.style.marginTop = '-1px';
                                                right.appendChild(img2);

                                                mxEvent.addListener(img2, 'click', function(evt)
                                                {
                                                        if (graph.isEnabled())
                                                        {
                                                                graph.addCell(child, graph.model.root, index - 1);
                                                        }

                                                        mxEvent.consume(evt);
                                                });
                                        }

                                        if (index >= 0 && index < layerCount - 1)
                                        {
                                                var img1 = document.createElement('a');

                                                img1.setAttribute('title', mxResources.get('toFront'));

                                                img1.className = 'geButton';
                                                img1.style.cssFloat = 'none';
                                                img1.innerHTML = '&#9650;';
                                                img1.style.width = '14px';
                                                img1.style.height = '14px';
                                                img1.style.fontSize = '14px';
                                                img1.style.margin = '0px';
                                                img1.style.marginTop = '-1px';
                                                right.appendChild(img1);

                                                mxEvent.addListener(img1, 'click', function(evt)
                                                {
                                                        if (graph.isEnabled())
                                                        {
                                                                graph.addCell(child, graph.model.root, index + 1);
                                                        }

                                                        mxEvent.consume(evt);
                                                });
                                        }

                                        ldiv.appendChild(right);
                                }

                                if (mxClient.IS_SVG && (!mxClient.IS_IE || document.documentMode >= 10))
                                {
                                        ldiv.setAttribute('draggable', 'true');
                                        ldiv.style.cursor = 'move';
                                }
                        }

                        mxEvent.addListener(ldiv, 'dblclick', function(evt)
                        {
                                var nodeName = mxEvent.getSource(evt).nodeName;

                                if (nodeName != 'INPUT' && nodeName != 'IMG')
                                {
                                        renameLayer(child);
                                        mxEvent.consume(evt);
                                }
                        });

                        if (graph.getDefaultParent() == child)
                        {
                                ldiv.style.background =  (Dialog.backdropColor == 'white') ? '#e6eff8' : '#505759';
                                ldiv.style.fontWeight = (graph.isEnabled()) ? 'bold' : '';
                                selectionLayer = child;
                        }
                        else
                        {
                                mxEvent.addListener(ldiv, 'click', function(evt)
                                {
                                        if (graph.isEnabled())
                                        {
                                                graph.setDefaultParent(defaultParent);
                                                graph.view.setCurrentRoot(null);
                                                refresh();
                                        }
                                });
                        }

                        listDiv.appendChild(ldiv);
                };

                // Cannot be moved or deleted
                for (var i = layerCount - 1; i >= 0; i--)
                {
                        (mxUtils.bind(this, function(child)
                        {
                                addLayer(i, graph.convertValueToString(child) ||
                                        mxResources.get('background'), child, child);
                        }))(graph.model.getChildAt(graph.model.root, i));
                }

                var label = graph.convertValueToString(selectionLayer) || mxResources.get('background');
                removeLink.setAttribute('title', mxResources.get('removeIt', [label]));
                duplicateLink.setAttribute('title', mxResources.get('duplicateIt', [label]));
                dataLink.setAttribute('title', mxResources.get('editData'));

                if (graph.isSelectionEmpty())
                {
                        insertLink.className = 'geButton mxDisabled';
                }
        };

        refresh();
        graph.model.addListener(mxEvent.CHANGE, function()
        {
                refresh();
        });

        graph.selectionModel.addListener(mxEvent.CHANGE, function()
        {
                if (graph.isSelectionEmpty())
                {
                        insertLink.className = 'geButton mxDisabled';
                }
                else
                {
                        insertLink.className = 'geButton';
                }
        });

        this.window = new mxWindow(mxResources.get('layers'), div, x, y, w, h, true, true);
        this.window.minimumSize = new mxRectangle(0, 0, 120, 120);
        this.window.destroyOnClose = false;
        this.window.setMaximizable(false);
        this.window.setResizable(true);
        this.window.setClosable(true);
        this.window.setVisible(true);

        this.window.addListener(mxEvent.SHOW, mxUtils.bind(this, function()
        {
                this.window.fit();
        }));

        // Make refresh available via instance
        this.refreshLayers = refresh;

        this.window.setLocation = function(x, y)
        {
                var iw = window.innerWidth || document.body.clientWidth || document.documentElement.clientWidth;
                var ih = window.innerHeight || document.body.clientHeight || document.documentElement.clientHeight;

                x = Math.max(0, Math.min(x, iw - this.table.clientWidth));
                y = Math.max(0, Math.min(y, ih - this.table.clientHeight - 48));

                if (this.getX() != x || this.getY() != y)
                {
                        mxWindow.prototype.setLocation.apply(this, arguments);
                }
        };

        var resizeListener = mxUtils.bind(this, function()
        {
                var x = this.window.getX();
                var y = this.window.getY();

                this.window.setLocation(x, y);
        });

        mxEvent.addListener(window, 'resize', resizeListener);

        this.destroy = function()
        {
                mxEvent.removeListener(window, 'resize', resizeListener);
                this.window.destroy();
        }
>>>>>>> 298fa2f1
};

/**
 * Constructs a new edit file dialog.
 */
var EditMiniConfigDialog = function(editorUi,vertices,edges)
{
<<<<<<< HEAD
    var div = document.createElement('div');
    div.style.textAlign = 'right';

    var header = document.createElement('h2');
    header.textContent = "Minimega Script";
        header.style.marginTop = "0";
        header.style.marginBottom = "10px";
    header.style.textAlign = 'left';

        div.appendChild(header);

    var textarea = document.createElement('textarea');
    textarea.setAttribute('wrap', 'off');
    textarea.setAttribute('spellcheck', 'false');
    textarea.setAttribute('autocorrect', 'off');
    textarea.setAttribute('autocomplete', 'off');
    textarea.setAttribute('autocapitalize', 'off');
    textarea.style.overflow = 'auto';
    textarea.style.resize = 'none';
    textarea.style.width = '100%';
    textarea.style.height = '360px';
    textarea.style.lineHeight = 'initial';
    textarea.style.marginBottom = '16px';
    var vlans_in_use = {};
    var vlan_count =10;
    var vlanid = "a";
    function searchNextVlan(v){
        if (!vlans_in_use.hasOwnProperty(v.toString())){
            vlans_in_use[v.toString()]=true;
            return v;
        }
        while (vlans_in_use.hasOwnProperty(vlanid)){
            c = vlanid.charCodeAt(vlanid.length-1);
            if (c == 122){
                index = v.length-1;
                carry = 0;
                while (index > -1){
                    if (vlanid.charCodeAt(index) == 122){
                        vlanid = vlanid.substr(0, index) + "a"+ vlanid.substr(index + 1);
                        carry++;
                    }
                    else {
                        vlanid = vlanid.substr(0, index) + String.fromCharCode(vlanid.charCodeAt(index) + 1)+ vlanid.substr(index + 1);
                    }
                    index--;
                }
                if (carry == vlanid.length){
                    vlanid += "a";
                }
            }
            else {
                vlanid = vlanid.substr(0, vlanid.length -1 ) + String.fromCharCode(c + 1);
            }
        }
        vlans_in_use[vlanid]=true;
        return vlanid;
    }

    // Standardizes all cells to have standard value object
    function checkValue(cell){
        var value = cell.getValue();
        if (!mxUtils.isNode(value)){
            var doc = mxUtils.createXmlDocument();
            var obj = doc.createElement('object');
            obj.setAttribute('label', value || '');
            value = obj;
            cell.setValue(value);
        }
    }

    function lookforvlan(cell){
        checkValue(cell);
        // Check if vertex is a switch, if it is and it does not have a vlan set all edges to a new vlan
        if (cell.getStyle().includes("switch")){
            if (cell.getAttribute("vlan") == undefined ){
                cell.setAttribute("vlan", searchNextVlan(vlan_count).toString());
            } 
            for (var i =0; i< cell.getEdgeCount();i++){
                var e = cell.getEdgeAt(i);
                checkValue(e);
                e.setAttribute("vlan",cell.getAttribute("vlan"));
            }
        } else {
            for (var i =0; i< cell.getEdgeCount();i++){
                var e = cell.getEdgeAt(i);
                checkValue(e);
                // check if edge has a vlan
                if (e.getAttribute("vlan") != undefined) {
                    if (!vlans_in_use.hasOwnProperty(e.getAttribute("vlan"))){
                        vlans_in_use[e.getAttribute("vlan")]=true;
                    }
                    continue
                }
                var ec;

                // Figure out which end is the true target for the edge
                if (e.source.getId() != cell.getId()){
                    ec = e.source;
                } else {ec = e.target;}
                if (ec == null){
                    return;
                }
                checkValue(ec);

                // if connected vertex is a switch get the vlan number or sets one for the switch and the edge
                if (ec.getStyle().includes("switch")){
                    if (ec.getAttribute("vlan") == undefined){
                        e.setAttribute("vlan", searchNextVlan(vlan_count).toString());
                        ec.setAttribute("vlan", e.getAttribute("vlan"));
                    } else {e.setAttribute("vlan", ec.getAttribute("vlan"));}
                } // If its any other device just set a new vlan to the edge
                else {
                    e.setAttribute("vlan", searchNextVlan(vlanid).toString());
                }
            }
        }
    }

    //Walk through all existing edges
    
    edges.forEach(e => {
    checkValue(e);
    if (e.getAttribute("vlan") != undefined){
        if (!vlans_in_use.hasOwnProperty(e.getAttribute("vlan"))){
            vlans_in_use[e.getAttribute("vlan")]=true;
        }
    }});
    
    var count =0;
    var parameters = {memory:"2048", vcpu:"1", network:undefined,kernel:undefined,initrd:undefined,disk:undefined,snapshot:true,cdrom:undefined};
    var config = "";
    var prev_dev_config = "";
    var prev_dev = {};
    vertices.forEach(cell => {
        var dev_config="";
        var name = "";
        lookforvlan(cell);
        // if vertex is a switch skip the device in config
        cell.setAttribute("type","diagraming");
        if (cell.getStyle().includes("switch")){return;}
        if (cell.getStyle().includes("router")){cell.setAttribute("type","router");}
        if (cell.getStyle().includes("firewall")){cell.setAttribute("type","firewall");}
        if (cell.getStyle().includes("desktop")){cell.setAttribute("type","desktop");}
        if (cell.getStyle().includes("server")){cell.setAttribute("type","server");}
        if (cell.getStyle().includes("mobile")){cell.setAttribute("type","mobile");}
        if (cell.getAttribute("type") == "diagraming"){
            return;
        }
        
        if (cell.getAttribute("name") != undefined) {
            config += `## Config for ${cell.getAttribute("name")}\n`;
            name = cell.getAttribute("name");
        } 
        else {
            config+= `##Config for a ${cell.getAttribute("type")} device #${count}\n`;
            name = `${cell.getAttribute("type")}_device_${count}`
        }
        count++;

        var clear ="";
        var net ="";
                for (var i =0; i< cell.getEdgeCount();i++){
                    var e = cell.getEdgeAt(i);
                    net += `vlan-${e.getAttribute("vlan")}`;
                    if (i+1 < cell.getEdgeCount()){
                        net += ' ';
                    }
                }
                if (net == ""){
                    delete prev_dev["network"];
                    clear += "clear vm config network"
                }
                else {
                    if (cell.getAttribute("network") != net){
                        cell.setAttribute("network",net);
                    }
                    if (prev_dev["network"] != net){
                    prev_dev["network"] = net
                    config += `vm config network ${net} \n`;
                    }
                }

        // Generate configuration for parameters
        for (const p in parameters) {
            // If there is no configuration for a parameter and the previous device had one clear it
            if ((cell.getAttribute(p) == undefined || cell.getAttribute(p) == "undefined") && prev_dev.hasOwnProperty(p)){
                if (p != "network"){
                    delete prev_dev[p];
                    clear +=`clear vm config ${p}\n`;
                }
            }
            // if it has a configuration for the parameter set it else issue a default value
            if (cell.getAttribute(p) != undefined && cell.getAttribute(p) != "undefined") { 
                if(prev_dev[p] != cell.getAttribute(p)){
                    prev_dev[p] = cell.getAttribute(p);
                    config += `vm config ${p} ${cell.getAttribute(p)} \n`;
                }
            }
            else {
                //if (parameters[p] != undefined && !prev_dev_config.includes(`vm config ${p} ${parameters[p]} \n`)){
                if (parameters[p] != undefined && prev_dev[p] != parameters[p]){
                    //dev_config += `vm config ${p} ${parameters[p]} \n`;
                    prev_dev[p] = cell.getAttribute(p);
                    config += `vm config ${p} ${parameters[p]} \n`;
                }
            }
          }
        
        config += clear;
        if (cell.getStyle().includes("container")){config+=`vm launch container ${name}\n\n`;}
        else {config+=`vm launch kvm ${name}\n\n`;}
    });
    textarea.value = config + "## Starting all VM's\nvm start all\n";
    div.appendChild(textarea);
    
    this.init = function()
    {
        textarea.focus();
    };
    
    // Enables dropping files
    if (Graph.fileSupport)
    {
        function handleDrop(evt)
        {
            evt.stopPropagation();
            evt.preventDefault();
            
            if (evt.dataTransfer.files.length > 0)
            {
                var file = evt.dataTransfer.files[0];
                var reader = new FileReader();
                
                reader.onload = function(e)
                {
                    textarea.value = e.target.result;
                };
                
                reader.readAsText(file);
            }
            else
            {
                textarea.value = editorUi.extractGraphModelFromEvent(evt);
            }
        };
        
        function handleDragOver(evt)
        {
            evt.stopPropagation();
            evt.preventDefault();
        };

        // Setup the dnd listeners.
        textarea.addEventListener('dragover', handleDragOver, false);
        textarea.addEventListener('drop', handleDrop, false);
    }
=======
        var div = document.createElement('div');
        div.style.textAlign = 'right';

        var header = document.createElement('h2');
        header.textContent = "Minimega Script";
        header.style.marginTop = "0";
        header.style.marginBottom = "10px";
        header.style.textAlign = 'left';

        div.appendChild(header);

        var textarea = document.createElement('textarea');
        textarea.setAttribute('wrap', 'off');
        textarea.setAttribute('spellcheck', 'false');
        textarea.setAttribute('autocorrect', 'off');
        textarea.setAttribute('autocomplete', 'off');
        textarea.setAttribute('autocapitalize', 'off');
        textarea.style.overflow = 'auto';
        textarea.style.resize = 'none';
        textarea.style.width = '100%';
        textarea.style.height = '360px';
        textarea.style.lineHeight = 'initial';
        textarea.style.marginBottom = '16px';
        var vlans_in_use = {};
        var vlan_count =10;
        var vlanid = "a";
        function searchNextVlan(v){
                if (!vlans_in_use.hasOwnProperty(v.toString())){
                        vlans_in_use[v.toString()]=true;
                        return v;
                }
                while (vlans_in_use.hasOwnProperty(vlanid)){
                        c = vlanid.charCodeAt(vlanid.length-1);
                        if (c == 122){
                                index = v.length-1;
                                carry = 0;
                                while (index > -1){
                                        if (vlanid.charCodeAt(index) == 122){
                                                vlanid = vlanid.substr(0, index) + "a"+ vlanid.substr(index + 1);
                                                carry++;
                                        }
                                        else {
                                                vlanid = vlanid.substr(0, index) + String.fromCharCode(vlanid.charCodeAt(index) + 1)+ vlanid.substr(index + 1);
                                        }
                                        index--;
                                }
                                if (carry == vlanid.length){
                                        vlanid += "a";
                                }
                        }
                        else {
                                vlanid = vlanid.substr(0, vlanid.length -1 ) + String.fromCharCode(c + 1);
                        }
                }
                vlans_in_use[vlanid]=true;
                return vlanid;
        }

        // Standardizes all cells to ahve standard value object
        function checkValue(cell){
                var value = cell.getValue();
                if (!mxUtils.isNode(value)){
                        var doc = mxUtils.createXmlDocument();
                        var obj = doc.createElement('object');
                        obj.setAttribute('label', value || '');
                        value = obj;
                        cell.setValue(value);
                }
        }

        function lookforvlan(cell){
                checkValue(cell);
                // Check if vertex is a switch, if it is and it does not have a vlan set all edges to a new vlan
                if (cell.getStyle().includes("switch")){
                        if (cell.getAttribute("vlan") == undefined ){
                                cell.setAttribute("vlan", searchNextVlan(vlan_count).toString());
                        }
                        for (var i =0; i< cell.getEdgeCount();i++){
                                var e = cell.getEdgeAt(i);
                                checkValue(e);
                                e.setAttribute("vlan",cell.getAttribute("vlan"));
                        }
                } else {
                        for (var i =0; i< cell.getEdgeCount();i++){
                                var e = cell.getEdgeAt(i);
                                checkValue(e);
                                // check if edge has a vlan
                                if (e.getAttribute("vlan") != undefined) {
                                        if (!vlans_in_use.hasOwnProperty(e.getAttribute("vlan"))){
                                                vlans_in_use[e.getAttribute("vlan")]=true;
                                        }
                                        continue
                                }
                                var ec;

                                // Figure out which end is the true target for the edge
                                if (e.source.getId() != cell.getId()){
                                        ec = e.source;
                                } else {ec = e.target;}
                                if (ec == null){
                                        return;
                                }
                                checkValue(ec);

                                // if connected vertex is a switch get the vlan number or sets one for the switch and the edge
                                if (ec.getStyle().includes("switch")){
                                        if (ec.getAttribute("vlan") == undefined){
                                                e.setAttribute("vlan", searchNextVlan(vlan_count).toString());
                                                ec.setAttribute("vlan", e.getAttribute("vlan"));
                                        } else {e.setAttribute("vlan", ec.getAttribute("vlan"));}
                                } // If its any other device just set a new vlan to the edge
                                else {
                                        e.setAttribute("vlan", searchNextVlan(vlanid).toString());
                                }
                        }
                }
        }

        //Walk through all existing edges

        edges.forEach(e => {
        checkValue(e);
        if (e.getAttribute("vlan") != undefined){
                if (!vlans_in_use.hasOwnProperty(e.getAttribute("vlan"))){
                        vlans_in_use[e.getAttribute("vlan")]=true;
                }
        }});

        var count =0;
        var parameters = {memory:"2048", vcpu:"1", network:undefined,kernel:undefined,initrd:undefined,disk:undefined,snapshot:true,cdrom:undefined};
        var config = "";
        var prev_dev_config = "";
        var prev_dev = {};
        vertices.forEach(cell => {
                var dev_config="";
                var name = "";
                lookforvlan(cell);
                // if vertex is a switch skip the device in config
                cell.setAttribute("type","diagraming");
                if (cell.getStyle().includes("switch")){return;}
                if (cell.getStyle().includes("router")){cell.setAttribute("type","router");}
                if (cell.getStyle().includes("firewall")){cell.setAttribute("type","firewall");}
                if (cell.getStyle().includes("desktop")){cell.setAttribute("type","desktop");}
                if (cell.getStyle().includes("server")){cell.setAttribute("type","server");}
                if (cell.getStyle().includes("mobile")){cell.setAttribute("type","mobile");}
                if (cell.getAttribute("type") == "diagraming"){
                        return;
                }

                if (cell.getAttribute("name") != undefined) {
                        config += `## Config for ${cell.getAttribute("name")}\n`;
                        name = cell.getAttribute("name");
                }
                else {
                        config+= `##Config for a ${cell.getAttribute("type")} device #${count}\n`;
                        name = `${cell.getAttribute("type")}_device_${count}`
                }
                count++;

                var clear ="";
                var net ="";
                                for (var i =0; i< cell.getEdgeCount();i++){
                                        var e = cell.getEdgeAt(i);
                                        net += `vlan-${e.getAttribute("vlan")}`;
                                        if (i+1 < cell.getEdgeCount()){
                                                net += ' ';
                                        }
                                }
                                if (net == ""){
                                        delete prev_dev["network"];
                                        clear += "clear vm config network \n"
                                }
                                else {
                                        if (cell.getAttribute("network") != net){
                                                cell.setAttribute("network",net);
                                        }
                                        if (prev_dev["network"] != net){
                                        prev_dev["network"] = net
                                        config += `vm config network ${net} \n`;
                                        }
                                }

                // Generate configuration for parameters
                for (const p in parameters) {
                        // If there is no configuration for a parameter and the previous device had one clear it
                        if ((cell.getAttribute(p) == undefined || cell.getAttribute(p) == "undefined") && prev_dev.hasOwnProperty(p)){
                                if (p != "network"){
                                        delete prev_dev[p];
                                        clear +=`clear vm config ${p}\n`;
                                }
                        }
                        // if it has a configuration for the parameter set it else issue a default value
                        if (cell.getAttribute(p) != undefined && cell.getAttribute(p) != "undefined") {
                                if(prev_dev[p] != cell.getAttribute(p)){
                                        prev_dev[p] = cell.getAttribute(p);
                                        config += `vm config ${p} ${cell.getAttribute(p)} \n`;
                                }
                        }
                        else {
                                //if (parameters[p] != undefined && !prev_dev_config.includes(`vm config ${p} ${parameters[p]} \n`)){
                                if (parameters[p] != undefined && prev_dev[p] != parameters[p]){
                                        //dev_config += `vm config ${p} ${parameters[p]} \n`;
                                        prev_dev[p] = cell.getAttribute(p);
                                        config += `vm config ${p} ${parameters[p]} \n`;
                                }
                        }
                  }

                config += clear;
                if (cell.getStyle().includes("container")){config+=`vm launch container ${name}\n\n`;}
                else {config+=`vm launch kvm ${name}\n\n`;}
        });
        textarea.value = config + "## Starting all VM's\nvm start all\n";

        // expand variables
        if (window.experiment_vars != undefined)
        {
                for (var i = 0; i < window.experiment_vars.length; i++)
                {
                        var name = window.experiment_vars[i].name;
                        var value = window.experiment_vars[i].value;

                        var name = new RegExp('\\$'+name, 'g');
                        textarea.value = textarea.value.replace(name, value);
                }
        }
        div.appendChild(textarea);

        this.init = function()
        {
                textarea.focus();
        };

        // Enables dropping files
        if (Graph.fileSupport)
        {
                function handleDrop(evt)
                {
                    evt.stopPropagation();
                    evt.preventDefault();

                    if (evt.dataTransfer.files.length > 0)
                    {
                        var file = evt.dataTransfer.files[0];
                        var reader = new FileReader();

                                reader.onload = function(e)
                                {
                                        textarea.value = e.target.result;
                                };

                                reader.readAsText(file);
                }
                    else
                    {
                        textarea.value = editorUi.extractGraphModelFromEvent(evt);
                    }
                };

                function handleDragOver(evt)
                {
                        evt.stopPropagation();
                        evt.preventDefault();
                };

                // Setup the dnd listeners.
                textarea.addEventListener('dragover', handleDragOver, false);
                textarea.addEventListener('drop', handleDrop, false);
        }
>>>>>>> 298fa2f1

        var formdiv = document.createElement('div');
        div.appendChild(formdiv);

        var cbdiv = document.createElement('div');
        cbdiv.style.float = "left";
        formdiv.appendChild(cbdiv);

        var checkbox = document.createElement('input');
        checkbox.type = "checkbox";

        var checkboxLabel = document.createElement('label');
        checkboxLabel.textContent = 'Clear previous experiment?';

        cbdiv.appendChild(checkbox);
        cbdiv.appendChild(checkboxLabel);
<<<<<<< HEAD
    
    var cancelBtn = mxUtils.button(mxResources.get('cancel'), function()
    {
        editorUi.hideDialog();
    });
    cancelBtn.className = 'geBtn';
    
    if (editorUi.editor.cancelFirst)
    {
        formdiv.appendChild(cancelBtn);
    }

    var runBtn = mxUtils.button(mxResources.get('run'), function()
    {
        // Removes all illegal control characters before parsing
        var data = Graph.zapGremlins(mxUtils.trim(textarea.value));

        let cmds = data.split('\n').map(l => {
          return l.trim();
        }).filter(l => {
          return !(l === '' || l.startsWith('#'));
        }).map(l => {
          return {
            command: l
          };
        });
=======

        var cancelBtn = mxUtils.button(mxResources.get('cancel'), function()
        {
                editorUi.hideDialog();
        });
        cancelBtn.className = 'geBtn';

        if (editorUi.editor.cancelFirst)
        {
                formdiv.appendChild(cancelBtn);
        }

        var runBtn = mxUtils.button(mxResources.get('run'), function()
        {
                // Removes all illegal control characters before parsing
                var data = Graph.zapGremlins(mxUtils.trim(textarea.value));

                let cmds = data.split('\n').map(l => {
                  return l.trim();
                }).filter(l => {
                  return !(l === '' || l.startsWith('#'));
                }).map(l => {
                  return {
                    command: l
                  };
                });
>>>>>>> 298fa2f1

                var resetmm = [{command: "clear all"}];
                if (checkbox.checked) {
                  var tmp = [];
                  tmp.push(...resetmm);
                  tmp.push(...cmds);
                  cmds = tmp;
                }

<<<<<<< HEAD
        var responseDlg = new MiniResponseDialog(editorUi);
        $.post('/commands', JSON.stringify(cmds), function(resp){
          editorUi.showDialog(responseDlg.container, 820, 600, true, false);
          responseDlg.init();
          for (let i = 0; i < resp.length; i++) {
            let rs  = resp[i];
            let cmd  = cmds[i];
            responseDlg.appendRow(cmd.command, rs);
          }
        }, "json");

        editorUi.hideDialog();
    });
    runBtn.className = 'geBtn gePrimaryBtn';
    formdiv.appendChild(runBtn);

    if (!editorUi.editor.cancelFirst)
    {
        formdiv.appendChild(cancelBtn);
    }

    this.container = div;
=======
                var responseDlg = new MiniResponseDialog(editorUi);
                $.post('/commands', JSON.stringify(cmds), function(resp){
                  editorUi.showDialog(responseDlg.container, 820, 600, true, false);
                  responseDlg.init();
                  for (let i = 0; i < resp.length; i++) {
                    let rs  = resp[i];
                    let cmd  = cmds[i];
                    responseDlg.appendRow(cmd.command, rs);
                  }
                }, "json");

                editorUi.hideDialog();
        });
        runBtn.className = 'geBtn gePrimaryBtn';
        formdiv.appendChild(runBtn);

        if (!editorUi.editor.cancelFirst)
        {
                formdiv.appendChild(cancelBtn);
        }

        this.container = div;
>>>>>>> 298fa2f1
};

/**
 *
 */
EditMiniConfigDialog.showNewWindowOption = true;

var MiniResponseDialog = function(editorUi)
{
<<<<<<< HEAD
    var div = document.createElement('div');

    var header = document.createElement('h2');
    header.textContent = "Minimega Response";
        header.style.marginTop = "0";
        header.style.marginBottom = "10px";

    var tdiv = document.createElement('div');
    tdiv.style.overflowY = 'scroll';
    tdiv.style.height = '500px';

    var table = document.createElement('table');
    table.setAttribute('wrap', 'off');
    table.setAttribute('spellcheck', 'false');
    table.setAttribute('autocorrect', 'off');
    table.setAttribute('autocomplete', 'off');
    table.setAttribute('autocapitalize', 'off');
    table.style.overflow = 'auto';
    table.style.resize = 'none';
    table.style.width = '800px';
    table.style.height = '100%';
    table.style.lineHeight = 'initial';
    table.style.marginBottom = '16px';

        tdiv.appendChild(table);

    div.appendChild(header);
    div.appendChild(tdiv);

    let theader = document.createElement('tr');
    theader.style.verticalAlign = 'top';
    theader.style.fontWeight = 'bold';

    let cmdTh = document.createElement('th');
    cmdTh.textContent = "Command";
    theader.appendChild(cmdTh);

    let respTh = document.createElement('th');
    respTh.textContent = "Response";
    theader.appendChild(respTh);

    table.appendChild(theader);

    this.appendRow = function(cmd, resps) {
      let row = document.createElement('tr');
      row.style.verticalAlign = 'top';

      let cmdTd = document.createElement('td');
      let respTd = document.createElement('td');

      cmdTd.textContent = cmd;

      for (let r of resps){
        if (r.Error) {
          respTd.textContent = "Error: " + r.Error;
          respTd.style.color = "red";
          respTd.style.fontWeight = "bold";
        } else if (r.Response) {
          respTd.textContent = r.Response;
        } else {
=======
        var div = document.createElement('div');

        var header = document.createElement('h2');
        header.textContent = "Minimega Response";
        header.style.marginTop = "0";
        header.style.marginBottom = "10px";

        var tdiv = document.createElement('div');
        tdiv.style.overflowY = 'scroll';
        tdiv.style.height = '500px';

        var table = document.createElement('table');
        table.setAttribute('wrap', 'off');
        table.setAttribute('spellcheck', 'false');
        table.setAttribute('autocorrect', 'off');
        table.setAttribute('autocomplete', 'off');
        table.setAttribute('autocapitalize', 'off');
        table.style.overflow = 'auto';
        table.style.resize = 'none';
        table.style.width = '800px';
        table.style.height = '100%';
        table.style.lineHeight = 'initial';
        table.style.marginBottom = '16px';

        tdiv.appendChild(table);

        div.appendChild(header);
        div.appendChild(tdiv);

        let theader = document.createElement('tr');
        theader.style.verticalAlign = 'top';
        theader.style.fontWeight = 'bold';

        let cmdTh = document.createElement('th');
        cmdTh.textContent = "Command";
        theader.appendChild(cmdTh);

        let respTh = document.createElement('th');
        respTh.textContent = "Response";
        theader.appendChild(respTh);

        table.appendChild(theader);

        this.appendRow = function(cmd, resps) {
          let row = document.createElement('tr');
          row.style.verticalAlign = 'top';

          let cmdTd = document.createElement('td');
          let respTd = document.createElement('td');

          cmdTd.textContent = cmd;

          for (let r of resps){
            if (r.Error) {
              respTd.textContent = "Error: " + r.Error;
              respTd.style.color = "red";
              respTd.style.fontWeight = "bold";
            } else if (r.Response) {
              respTd.textContent = r.Response;
            } else {
>>>>>>> 298fa2f1
              // blank response
              respTd.innerHTML = "&#10004;"
              respTd.style.color = "green";
            }
<<<<<<< HEAD
      }

      table.appendChild(row);
      row.appendChild(cmdTd);
      row.appendChild(respTd);
    }

    this.init = function()
    {
        table.focus();
    };
=======
          }

          table.appendChild(row);
          row.appendChild(cmdTd);
          row.appendChild(respTd);
        }

        this.init = function()
        {
                table.focus();
        };
>>>>>>> 298fa2f1

        var formdiv = document.createElement('div');
        formdiv.style.textAlign = 'right';
        formdiv.style.marginTop = '20px';
        div.appendChild(formdiv);

<<<<<<< HEAD
    var cancelBtn = mxUtils.button(mxResources.get('cancel'), function()
    {
        editorUi.hideDialog();
    });
    cancelBtn.className = 'geBtn';

    if (editorUi.editor.cancelFirst)
    {
        formdiv.appendChild(cancelBtn);
    }

    var okBtn = mxUtils.button(mxResources.get('ok'), function()
    {
        editorUi.hideDialog();
    });
    okBtn.className = 'geBtn gePrimaryBtn';
    formdiv.appendChild(okBtn);
    
    if (!editorUi.editor.cancelFirst)
    {
        formdiv.appendChild(cancelBtn);
    }

    this.container = div;
=======
        var cancelBtn = mxUtils.button(mxResources.get('cancel'), function()
        {
                editorUi.hideDialog();
        });
        cancelBtn.className = 'geBtn';

        if (editorUi.editor.cancelFirst)
        {
                formdiv.appendChild(cancelBtn);
        }

        var okBtn = mxUtils.button(mxResources.get('ok'), function()
        {
                editorUi.hideDialog();
        });
        okBtn.className = 'geBtn gePrimaryBtn';
        formdiv.appendChild(okBtn);

        if (!editorUi.editor.cancelFirst)
        {
                formdiv.appendChild(cancelBtn);
        }

        this.container = div;
>>>>>>> 298fa2f1
};

/**
 *
 */
MiniResponseDialog.showNewWindowOption = true;


/**
 * Constructs a new metadata dialog.
 */
var VariablesDialog = function(ui)
{
        var div = document.createElement('div');

        var default_vars = [
                {name: "IMAGEDIR", value:"/images"},
                {name: "DEFAULT_MEMORY", value:"2048"},
                {name: "DEFAULT_VCPU", value:"1"},
        ];

        // Creates the dialog contents
        var form = new mxForm('properties');
        form.table.style.width = '100%';

        var attrs = [];
        var names = [];
        var texts = [];
        var count = 0;

        var id = null;

        var addRemoveButton = function(text, name)
        {
                var wrapper = document.createElement('div');
                wrapper.style.position = 'relative';
                wrapper.style.paddingRight = '20px';
                wrapper.style.boxSizing = 'border-box';
                wrapper.style.width = '100%';

                var removeAttr = document.createElement('a');
                var img = mxUtils.createImage(Dialog.prototype.closeImage);
                img.style.height = '9px';
                img.style.fontSize = '9px';
                img.style.marginBottom = (mxClient.IS_IE11) ? '-1px' : '5px';

                removeAttr.className = 'geButton';
                removeAttr.setAttribute('title', mxResources.get('delete'));
                removeAttr.style.position = 'absolute';
                removeAttr.style.top = '4px';
                removeAttr.style.right = '0px';
                removeAttr.style.margin = '0px';
                removeAttr.style.width = '9px';
                removeAttr.style.height = '9px';
                removeAttr.style.cursor = 'pointer';
                removeAttr.appendChild(img);

                var removeAttrFn = (function(name)
                {
                        return function()
                        {
                                var count = 0;

                                for (var j = 0; j < names.length; j++)
                                {
                                        if (names[j] == name)
                                        {
                                                texts[j] = null;
                                                form.table.deleteRow(count + ((id != null) ? 1 : 0));

                                                break;
                                        }

                                        if (texts[j] != null)
                                        {
                                                count++;
                                        }
                                }
                        };
                })(name);

                mxEvent.addListener(removeAttr, 'click', removeAttrFn);

                var parent = text.parentNode;
                wrapper.appendChild(text);
                wrapper.appendChild(removeAttr);
                parent.appendChild(wrapper);
        };

        var addTextArea = function(index, name, value)
        {
                names[index] = name;
                texts[index] = form.addText(names[count] + ':', value, 2);
                texts[index].style.width = '100%';
                texts[index].style.overflowX = 'visible';

                addRemoveButton(texts[index], name);
        };


        if (window.experiment_vars === undefined)
        {
          window.experiment_vars = default_vars;
        }

        var temp = window.experiment_vars;

        // Sorts by name
        temp.sort(function(a, b)
        {
            if (a.name < b.name)
            {
                return -1;
            }
            else if (a.name > b.name)
            {
                return 1;
            }
            else
            {
                return 0;
            }
        });

        if (id != null)
        {
                var text = document.createElement('div');
                text.style.width = '100%';
                text.style.fontSize = '11px';
                text.style.textAlign = 'center';
                mxUtils.write(text, id);

                form.addField(mxResources.get('id') + ':', text);
        }

        for (var i = 0; i < temp.length; i++)
        {
                addTextArea(count, temp[i].name, temp[i].value);
                count++;
        }

        var top = document.createElement('div');
        top.style.cssText = 'position:absolute;left:30px;right:30px;overflow-y:auto;top:30px;bottom:80px;';
        top.appendChild(form.table);

        var newProp = document.createElement('div');
        newProp.style.boxSizing = 'border-box';
        newProp.style.paddingRight = '160px';
        newProp.style.whiteSpace = 'nowrap';
        newProp.style.marginTop = '6px';
        newProp.style.width = '100%';

        var nameInput = document.createElement('input');
        nameInput.setAttribute('placeholder', mxResources.get('enterPropertyName'));
        nameInput.setAttribute('type', 'text');
        nameInput.setAttribute('size', (mxClient.IS_IE || mxClient.IS_IE11) ? '36' : '40');
        nameInput.style.boxSizing = 'border-box';
        nameInput.style.marginLeft = '2px';
        nameInput.style.width = '100%';

        newProp.appendChild(nameInput);
        top.appendChild(newProp);
        div.appendChild(top);

        function varNameIsOK(name)
        {
                return name.match(/^[A-Z_0-9]+$/);
        }

        var addBtn = mxUtils.button(mxResources.get('addProperty'), function()
        {
                var name = nameInput.value;

                // Avoid ':' in attribute names which seems to be valid in Chrome
                if (name.length > 0 && name != 'label' && name != 'placeholders' && name.indexOf(':') < 0 && varNameIsOK(name))
                {
                        try
                        {
                                var idx = mxUtils.indexOf(names, name);

                                if (idx >= 0 && texts[idx] != null)
                                {
                                        texts[idx].focus();
                                }
                                else
                                {
                                        if (idx >= 0)
                                        {
                                                names.splice(idx, 1);
                                                texts.splice(idx, 1);
                                        }

                                        names.push(name);
                                        var text = form.addText(name + ':', '', 2);
                                        text.style.width = '100%';
                                        texts.push(text);
                                        addRemoveButton(text, name);

                                        text.focus();
                                }

                                addBtn.setAttribute('disabled', 'disabled');
                                nameInput.value = '';
                        }
                        catch (e)
                        {
                                mxUtils.alert(e);
                        }
                }
                else
                {
                        mxUtils.alert(mxResources.get('invalidName'));
                }
        });

        this.init = function()
        {
                if (texts.length > 0)
                {
                        texts[0].focus();
                }
                else
                {
                        nameInput.focus();
                }
        };

        addBtn.setAttribute('title', mxResources.get('addProperty'));
        addBtn.setAttribute('disabled', 'disabled');
        addBtn.style.textOverflow = 'ellipsis';
        addBtn.style.position = 'absolute';
        addBtn.style.overflow = 'hidden';
        addBtn.style.width = '144px';
        addBtn.style.right = '0px';
        addBtn.className = 'geBtn';
        newProp.appendChild(addBtn);

        var cancelBtn = mxUtils.button(mxResources.get('cancel'), function()
        {
                ui.hideDialog.apply(ui, arguments);
        });

        cancelBtn.className = 'geBtn';

        var applyBtn = mxUtils.button(mxResources.get('apply'), function()
        {
                ui.hideDialog.apply(ui, arguments);

                var temp = [];
                for (var i = 0; i < names.length; i++)
                {
                        if (texts[i])
                        {
                                temp.push({name: names[i], value: texts[i].value});
                        }
                }
                window.experiment_vars = temp;
        });
        applyBtn.className = 'geBtn gePrimaryBtn';

        function updateAddBtn()
        {
                if (nameInput.value.length > 0)
                {
                        addBtn.removeAttribute('disabled');
                }
                else
                {
                        addBtn.setAttribute('disabled', 'disabled');
                }
        };

        mxEvent.addListener(nameInput, 'keyup', updateAddBtn);

        // Catches all changes that don't fire a keyup (such as paste via mouse)
        mxEvent.addListener(nameInput, 'change', updateAddBtn);

        var buttons = document.createElement('div');
        buttons.style.cssText = 'position:absolute;left:30px;right:30px;text-align:right;bottom:30px;height:40px;'

        if (ui.editor.cancelFirst)
        {
                buttons.appendChild(cancelBtn);
                buttons.appendChild(applyBtn);
        }
        else
        {
                buttons.appendChild(applyBtn);
                buttons.appendChild(cancelBtn);
        }

        div.appendChild(buttons);
        this.container = div;
};<|MERGE_RESOLUTION|>--- conflicted
+++ resolved
@@ -7,7 +7,6 @@
  */
 var OpenDialog = function()
 {
-<<<<<<< HEAD
     var iframe = document.createElement('iframe');
     iframe.style.backgroundColor = 'transparent';
     iframe.allowTransparency = 'true';
@@ -24,24 +23,6 @@
     iframe.setAttribute('src', OPEN_FORM);
     
     this.container = iframe;
-=======
-        var iframe = document.createElement('iframe');
-        iframe.style.backgroundColor = 'transparent';
-        iframe.allowTransparency = 'true';
-        iframe.style.borderStyle = 'none';
-        iframe.style.borderWidth = '0px';
-        iframe.style.overflow = 'hidden';
-        iframe.frameBorder = '0';
-
-        // Adds padding as a workaround for box model in older IE versions
-        var dx = (mxClient.IS_VML && (document.documentMode == null || document.documentMode < 8)) ? 20 : 0;
-
-        iframe.setAttribute('width', (((Editor.useLocalStorage) ? 640 : 320) + dx) + 'px');
-        iframe.setAttribute('height', (((Editor.useLocalStorage) ? 480 : 220) + dx) + 'px');
-        iframe.setAttribute('src', OPEN_FORM);
-
-        this.container = iframe;
->>>>>>> 298fa2f1
 };
 
 /**
@@ -49,7 +30,6 @@
  */
 var ColorDialog = function(editorUi, color, apply, cancelFn)
 {
-<<<<<<< HEAD
     this.editorUi = editorUi;
     
     var input = document.createElement('input');
@@ -286,244 +266,6 @@
     });
     
     this.container = div;
-=======
-        this.editorUi = editorUi;
-
-        var input = document.createElement('input');
-        input.style.marginBottom = '10px';
-        input.style.width = '216px';
-
-        // Required for picker to render in IE
-        if (mxClient.IS_IE)
-        {
-                input.style.marginTop = '10px';
-                document.body.appendChild(input);
-        }
-
-        this.init = function()
-        {
-                if (!mxClient.IS_TOUCH)
-                {
-                        input.focus();
-                }
-        };
-
-        var picker = new jscolor.color(input);
-        picker.pickerOnfocus = false;
-        picker.showPicker();
-
-        var div = document.createElement('div');
-        jscolor.picker.box.style.position = 'relative';
-        jscolor.picker.box.style.width = '230px';
-        jscolor.picker.box.style.height = '100px';
-        jscolor.picker.box.style.paddingBottom = '10px';
-        div.appendChild(jscolor.picker.box);
-
-        var center = document.createElement('center');
-
-        function createRecentColorTable()
-        {
-                var table = addPresets((ColorDialog.recentColors.length == 0) ? ['FFFFFF'] :
-                                        ColorDialog.recentColors, 11, 'FFFFFF', true);
-                table.style.marginBottom = '8px';
-
-                return table;
-        };
-
-        function addPresets(presets, rowLength, defaultColor, addResetOption)
-        {
-                rowLength = (rowLength != null) ? rowLength : 12;
-                var table = document.createElement('table');
-                table.style.borderCollapse = 'collapse';
-                table.setAttribute('cellspacing', '0');
-                table.style.marginBottom = '20px';
-                table.style.cellSpacing = '0px';
-                var tbody = document.createElement('tbody');
-                table.appendChild(tbody);
-
-                var rows = presets.length / rowLength;
-
-                for (var row = 0; row < rows; row++)
-                {
-                        var tr = document.createElement('tr');
-
-                        for (var i = 0; i < rowLength; i++)
-                        {
-                                (function(clr)
-                                {
-                                        var td = document.createElement('td');
-                                        td.style.border = '1px solid black';
-                                        td.style.padding = '0px';
-                                        td.style.width = '16px';
-                                        td.style.height = '16px';
-
-                                        if (clr == null)
-                                        {
-                                                clr = defaultColor;
-                                        }
-
-                                        if (clr == 'none')
-                                        {
-                                                td.style.background = 'url(\'' + Dialog.prototype.noColorImage + '\')';
-                                        }
-                                        else
-                                        {
-                                                td.style.backgroundColor = '#' + clr;
-                                        }
-
-                                        tr.appendChild(td);
-
-                                        if (clr != null)
-                                        {
-                                                td.style.cursor = 'pointer';
-
-                                                mxEvent.addListener(td, 'click', function()
-                                                {
-                                                        if (clr == 'none')
-                                                        {
-                                                                picker.fromString('ffffff');
-                                                                input.value = 'none';
-                                                        }
-                                                        else
-                                                        {
-                                                                picker.fromString(clr);
-                                                        }
-                                                });
-                                        }
-                                })(presets[row * rowLength + i]);
-                        }
-
-                        tbody.appendChild(tr);
-                }
-
-                if (addResetOption)
-                {
-                        var td = document.createElement('td');
-                        td.setAttribute('title', mxResources.get('reset'));
-                        td.style.border = '1px solid black';
-                        td.style.padding = '0px';
-                        td.style.width = '16px';
-                        td.style.height = '16px';
-                        td.style.backgroundImage = 'url(\'' + Dialog.prototype.closeImage + '\')';
-                        td.style.backgroundPosition = 'center center';
-                        td.style.backgroundRepeat = 'no-repeat';
-                        td.style.cursor = 'pointer';
-
-                        tr.appendChild(td);
-
-                        mxEvent.addListener(td, 'click', function()
-                        {
-                                ColorDialog.resetRecentColors();
-                                table.parentNode.replaceChild(createRecentColorTable(), table);
-                        });
-                }
-
-                center.appendChild(table);
-
-                return table;
-        };
-
-        div.appendChild(input);
-        mxUtils.br(div);
-
-        // Adds recent colors
-        createRecentColorTable();
-
-        // Adds presets
-        var table = addPresets(this.presetColors);
-        table.style.marginBottom = '8px';
-        table = addPresets(this.defaultColors);
-        table.style.marginBottom = '16px';
-
-        div.appendChild(center);
-
-        var buttons = document.createElement('div');
-        buttons.style.textAlign = 'right';
-        buttons.style.whiteSpace = 'nowrap';
-
-        var cancelBtn = mxUtils.button(mxResources.get('cancel'), function()
-        {
-                editorUi.hideDialog();
-
-                if (cancelFn != null)
-                {
-                        cancelFn();
-                }
-        });
-        cancelBtn.className = 'geBtn';
-
-        if (editorUi.editor.cancelFirst)
-        {
-                buttons.appendChild(cancelBtn);
-        }
-
-        var applyFunction = (apply != null) ? apply : this.createApplyFunction();
-
-        var applyBtn = mxUtils.button(mxResources.get('apply'), function()
-        {
-                var color = input.value;
-
-                // Blocks any non-alphabetic chars in colors
-                if (/(^#?[a-zA-Z0-9]*$)/.test(color))
-                {
-                        if (color != 'none' && color.charAt(0) != '#')
-                        {
-                                color = '#' + color;
-                        }
-
-                        ColorDialog.addRecentColor((color != 'none') ? color.substring(1) : color, 12);
-                        applyFunction(color);
-                        editorUi.hideDialog();
-                }
-                else
-                {
-                        editorUi.handleError({message: mxResources.get('invalidInput')});
-                }
-        });
-        applyBtn.className = 'geBtn gePrimaryBtn';
-        buttons.appendChild(applyBtn);
-
-        if (!editorUi.editor.cancelFirst)
-        {
-                buttons.appendChild(cancelBtn);
-        }
-
-        if (color != null)
-        {
-                if (color == 'none')
-                {
-                        picker.fromString('ffffff');
-                        input.value = 'none';
-                }
-                else
-                {
-                        picker.fromString(color);
-                }
-        }
-
-        div.appendChild(buttons);
-        this.picker = picker;
-        this.colorInput = input;
-
-        // LATER: Only fires if input if focused, should always
-        // fire if this dialog is showing.
-        mxEvent.addListener(div, 'keydown', function(e)
-        {
-                if (e.keyCode == 27)
-                {
-                        editorUi.hideDialog();
-
-                        if (cancelFn != null)
-                        {
-                                cancelFn();
-                        }
-
-                        mxEvent.consume(e);
-                }
-        });
-
-        this.container = div;
->>>>>>> 298fa2f1
 };
 
 /**
@@ -535,24 +277,16 @@
  * Creates function to apply value
  */
 ColorDialog.prototype.defaultColors = ['none', 'FFFFFF', 'E6E6E6', 'CCCCCC', 'B3B3B3', '999999', '808080', '666666', '4D4D4D', '333333', '1A1A1A', '000000', 'FFCCCC', 'FFE6CC', 'FFFFCC', 'E6FFCC', 'CCFFCC', 'CCFFE6', 'CCFFFF', 'CCE5FF', 'CCCCFF', 'E5CCFF', 'FFCCFF', 'FFCCE6',
-<<<<<<< HEAD
         'FF9999', 'FFCC99', 'FFFF99', 'CCFF99', '99FF99', '99FFCC', '99FFFF', '99CCFF', '9999FF', 'CC99FF', 'FF99FF', 'FF99CC', 'FF6666', 'FFB366', 'FFFF66', 'B3FF66', '66FF66', '66FFB3', '66FFFF', '66B2FF', '6666FF', 'B266FF', 'FF66FF', 'FF66B3', 'FF3333', 'FF9933', 'FFFF33',
         '99FF33', '33FF33', '33FF99', '33FFFF', '3399FF', '3333FF', '9933FF', 'FF33FF', 'FF3399', 'FF0000', 'FF8000', 'FFFF00', '80FF00', '00FF00', '00FF80', '00FFFF', '007FFF', '0000FF', '7F00FF', 'FF00FF', 'FF0080', 'CC0000', 'CC6600', 'CCCC00', '66CC00', '00CC00', '00CC66',
         '00CCCC', '0066CC', '0000CC', '6600CC', 'CC00CC', 'CC0066', '990000', '994C00', '999900', '4D9900', '009900', '00994D', '009999', '004C99', '000099', '4C0099', '990099', '99004D', '660000', '663300', '666600', '336600', '006600', '006633', '006666', '003366', '000066',
         '330066', '660066', '660033', '330000', '331A00', '333300', '1A3300', '003300', '00331A', '003333', '001933', '000033', '190033', '330033', '33001A'];
-=======
-                'FF9999', 'FFCC99', 'FFFF99', 'CCFF99', '99FF99', '99FFCC', '99FFFF', '99CCFF', '9999FF', 'CC99FF', 'FF99FF', 'FF99CC', 'FF6666', 'FFB366', 'FFFF66', 'B3FF66', '66FF66', '66FFB3', '66FFFF', '66B2FF', '6666FF', 'B266FF', 'FF66FF', 'FF66B3', 'FF3333', 'FF9933', 'FFFF33',
-                '99FF33', '33FF33', '33FF99', '33FFFF', '3399FF', '3333FF', '9933FF', 'FF33FF', 'FF3399', 'FF0000', 'FF8000', 'FFFF00', '80FF00', '00FF00', '00FF80', '00FFFF', '007FFF', '0000FF', '7F00FF', 'FF00FF', 'FF0080', 'CC0000', 'CC6600', 'CCCC00', '66CC00', '00CC00', '00CC66',
-                '00CCCC', '0066CC', '0000CC', '6600CC', 'CC00CC', 'CC0066', '990000', '994C00', '999900', '4D9900', '009900', '00994D', '009999', '004C99', '000099', '4C0099', '990099', '99004D', '660000', '663300', '666600', '336600', '006600', '006633', '006666', '003366', '000066',
-                '330066', '660066', '660033', '330000', '331A00', '333300', '1A3300', '003300', '00331A', '003333', '001933', '000033', '190033', '330033', '33001A'];
->>>>>>> 298fa2f1
 
 /**
  * Creates function to apply value
  */
 ColorDialog.prototype.createApplyFunction = function()
 {
-<<<<<<< HEAD
     return mxUtils.bind(this, function(color)
     {
         var graph = this.editorUi.editor.graph;
@@ -569,24 +303,6 @@
             graph.getModel().endUpdate();
         }
     });
-=======
-        return mxUtils.bind(this, function(color)
-        {
-                var graph = this.editorUi.editor.graph;
-
-                graph.getModel().beginUpdate();
-                try
-                {
-                        graph.setCellStyles(this.currentColorKey, color);
-                        this.editorUi.fireEvent(new mxEventObject('styleChanged', 'keys', [this.currentColorKey],
-                                'values', [color], 'cells', graph.getSelectionCells()));
-                }
-                finally
-                {
-                        graph.getModel().endUpdate();
-                }
-        });
->>>>>>> 298fa2f1
 };
 
 /**
@@ -599,7 +315,6 @@
  */
 ColorDialog.addRecentColor = function(color, max)
 {
-<<<<<<< HEAD
     if (color != null)
     {
         mxUtils.remove(color, ColorDialog.recentColors);
@@ -610,18 +325,6 @@
             ColorDialog.recentColors.pop();
         }
     }
-=======
-        if (color != null)
-        {
-                mxUtils.remove(color, ColorDialog.recentColors);
-                ColorDialog.recentColors.splice(0, 0, color);
-
-                if (ColorDialog.recentColors.length >= max)
-                {
-                        ColorDialog.recentColors.pop();
-                }
-        }
->>>>>>> 298fa2f1
 };
 
 /**
@@ -629,11 +332,7 @@
  */
 ColorDialog.resetRecentColors = function()
 {
-<<<<<<< HEAD
     ColorDialog.recentColors = [];
-=======
-        ColorDialog.recentColors = [];
->>>>>>> 298fa2f1
 };
 
 /**
@@ -641,7 +340,6 @@
  */
 var AboutDialog = function(editorUi)
 {
-<<<<<<< HEAD
     var div = document.createElement('div');
     div.setAttribute('align', 'center');
     var h3 = document.createElement('h3');
@@ -671,37 +369,6 @@
     div.appendChild(closeBtn);
     
     this.container = div;
-=======
-        var div = document.createElement('div');
-        div.setAttribute('align', 'center');
-        var h3 = document.createElement('h3');
-        mxUtils.write(h3, mxResources.get('about') + ' GraphEditor');
-        div.appendChild(h3);
-        var img = document.createElement('img');
-        img.style.border = '0px';
-        img.setAttribute('width', '176');
-        img.setAttribute('width', '151');
-        img.setAttribute('src', IMAGE_PATH + '/logo.png');
-        div.appendChild(img);
-        mxUtils.br(div);
-        mxUtils.write(div, 'Powered by mxGraph ' + mxClient.VERSION);
-        mxUtils.br(div);
-        var link = document.createElement('a');
-        link.setAttribute('href', 'http://www.jgraph.com/');
-        link.setAttribute('target', '_blank');
-        mxUtils.write(link, 'www.jgraph.com');
-        div.appendChild(link);
-        mxUtils.br(div);
-        mxUtils.br(div);
-        var closeBtn = mxUtils.button(mxResources.get('close'), function()
-        {
-                editorUi.hideDialog();
-        });
-        closeBtn.className = 'geBtn gePrimaryBtn';
-        div.appendChild(closeBtn);
-
-        this.container = div;
->>>>>>> 298fa2f1
 };
 
 /**
@@ -709,7 +376,6 @@
  */
 var FilenameDialog = function(editorUi, filename, buttonText, fn, label, validateFn, content, helpLink, closeOnBtn, cancelFn, hints, w)
 {
-<<<<<<< HEAD
     closeOnBtn = (closeOnBtn != null) ? closeOnBtn : true;
     var row, td;
     
@@ -900,198 +566,6 @@
     table.appendChild(tbody);
     
     this.container = table;
-=======
-        closeOnBtn = (closeOnBtn != null) ? closeOnBtn : true;
-        var row, td;
-
-        var table = document.createElement('table');
-        var tbody = document.createElement('tbody');
-        table.style.marginTop = '8px';
-
-        row = document.createElement('tr');
-
-        td = document.createElement('td');
-        td.style.whiteSpace = 'nowrap';
-        td.style.fontSize = '10pt';
-        td.style.width = '120px';
-        mxUtils.write(td, (label || mxResources.get('filename')) + ':');
-
-        row.appendChild(td);
-
-        var nameInput = document.createElement('input');
-        nameInput.setAttribute('value', filename || '');
-        nameInput.style.marginLeft = '4px';
-        nameInput.style.width = (w != null) ? w + 'px' : '180px';
-
-        var genericBtn = mxUtils.button(buttonText, function()
-        {
-                if (validateFn == null || validateFn(nameInput.value))
-                {
-                        if (closeOnBtn)
-                        {
-                                editorUi.hideDialog();
-                        }
-
-                        fn(nameInput.value);
-                }
-        });
-        genericBtn.className = 'geBtn gePrimaryBtn';
-
-        this.init = function()
-        {
-                if (label == null && content != null)
-                {
-                        return;
-                }
-
-                nameInput.focus();
-
-                if (mxClient.IS_GC || mxClient.IS_FF || document.documentMode >= 5 || mxClient.IS_QUIRKS)
-                {
-                        nameInput.select();
-                }
-                else
-                {
-                        document.execCommand('selectAll', false, null);
-                }
-
-                // Installs drag and drop handler for links
-                if (Graph.fileSupport)
-                {
-                        // Setup the dnd listeners
-                        var dlg = table.parentNode;
-
-                        if (dlg != null)
-                        {
-                                var graph = editorUi.editor.graph;
-                                var dropElt = null;
-
-                                mxEvent.addListener(dlg, 'dragleave', function(evt)
-                                {
-                                        if (dropElt != null)
-                                    {
-                                                dropElt.style.backgroundColor = '';
-                                        dropElt = null;
-                                    }
-
-                                        evt.stopPropagation();
-                                        evt.preventDefault();
-                                });
-
-                                mxEvent.addListener(dlg, 'dragover', mxUtils.bind(this, function(evt)
-                                {
-                                        // IE 10 does not implement pointer-events so it can't have a drop highlight
-                                        if (dropElt == null && (!mxClient.IS_IE || document.documentMode > 10))
-                                        {
-                                                dropElt = nameInput;
-                                                dropElt.style.backgroundColor = '#ebf2f9';
-                                        }
-
-                                        evt.stopPropagation();
-                                        evt.preventDefault();
-                                }));
-
-                                mxEvent.addListener(dlg, 'drop', mxUtils.bind(this, function(evt)
-                                {
-                                    if (dropElt != null)
-                                    {
-                                                dropElt.style.backgroundColor = '';
-                                        dropElt = null;
-                                    }
-
-                                    if (mxUtils.indexOf(evt.dataTransfer.types, 'text/uri-list') >= 0)
-                                    {
-                                        nameInput.value = decodeURIComponent(evt.dataTransfer.getData('text/uri-list'));
-                                        genericBtn.click();
-                                    }
-
-                                    evt.stopPropagation();
-                                    evt.preventDefault();
-                                }));
-                        }
-                }
-        };
-
-        td = document.createElement('td');
-        td.style.whiteSpace = 'nowrap';
-        td.appendChild(nameInput);
-        row.appendChild(td);
-
-        if (label != null || content == null)
-        {
-                tbody.appendChild(row);
-
-                if (hints != null)
-                {
-                        td.appendChild(FilenameDialog.createTypeHint(editorUi, nameInput, hints));
-                }
-        }
-
-        if (content != null)
-        {
-                row = document.createElement('tr');
-                td = document.createElement('td');
-                td.colSpan = 2;
-                td.appendChild(content);
-                row.appendChild(td);
-                tbody.appendChild(row);
-        }
-
-        row = document.createElement('tr');
-        td = document.createElement('td');
-        td.colSpan = 2;
-        td.style.paddingTop = '20px';
-        td.style.whiteSpace = 'nowrap';
-        td.setAttribute('align', 'right');
-
-        var cancelBtn = mxUtils.button(mxResources.get('cancel'), function()
-        {
-                editorUi.hideDialog();
-
-                if (cancelFn != null)
-                {
-                        cancelFn();
-                }
-        });
-        cancelBtn.className = 'geBtn';
-
-        if (editorUi.editor.cancelFirst)
-        {
-                td.appendChild(cancelBtn);
-        }
-
-        if (helpLink != null)
-        {
-                var helpBtn = mxUtils.button(mxResources.get('help'), function()
-                {
-                        editorUi.editor.graph.openLink(helpLink);
-                });
-
-                helpBtn.className = 'geBtn';
-                td.appendChild(helpBtn);
-        }
-
-        mxEvent.addListener(nameInput, 'keypress', function(e)
-        {
-                if (e.keyCode == 13)
-                {
-                        genericBtn.click();
-                }
-        });
-
-        td.appendChild(genericBtn);
-
-        if (!editorUi.editor.cancelFirst)
-        {
-                td.appendChild(cancelBtn);
-        }
-
-        row.appendChild(td);
-        tbody.appendChild(row);
-        table.appendChild(tbody);
-
-        this.container = table;
->>>>>>> 298fa2f1
 };
 
 /**
@@ -1104,7 +578,6 @@
  */
 FilenameDialog.createTypeHint = function(ui, nameInput, hints)
 {
-<<<<<<< HEAD
     var hint = document.createElement('img');
     hint.style.cssText = 'vertical-align:top;height:16px;width:16px;margin-left:4px;background-repeat:no-repeat;background-position:center bottom;cursor:pointer;';
     mxUtils.setOpacity(hint, 70);
@@ -1151,61 +624,12 @@
     nameChanged();
     
     return hint;
-=======
-        var hint = document.createElement('img');
-        hint.style.cssText = 'vertical-align:top;height:16px;width:16px;margin-left:4px;background-repeat:no-repeat;background-position:center bottom;cursor:pointer;';
-        mxUtils.setOpacity(hint, 70);
-
-        var nameChanged = function()
-        {
-                hint.setAttribute('src', Editor.helpImage);
-                hint.setAttribute('title', mxResources.get('help'));
-
-                for (var i = 0; i < hints.length; i++)
-                {
-                        if (hints[i].ext.length > 0 &&
-                                nameInput.value.substring(nameInput.value.length -
-                                                hints[i].ext.length - 1) == '.' + hints[i].ext)
-                        {
-                                hint.setAttribute('src',  mxClient.imageBasePath + '/warning.png');
-                                hint.setAttribute('title', mxResources.get(hints[i].title));
-                                break;
-                        }
-                }
-        };
-
-        mxEvent.addListener(nameInput, 'keyup', nameChanged);
-        mxEvent.addListener(nameInput, 'change', nameChanged);
-        mxEvent.addListener(hint, 'click', function(evt)
-        {
-                var title = hint.getAttribute('title');
-
-                if (hint.getAttribute('src') == Editor.helpImage)
-                {
-                        ui.editor.graph.openLink(FilenameDialog.filenameHelpLink);
-                }
-                else if (title != '')
-                {
-                        ui.showError(null, title, mxResources.get('help'), function()
-                        {
-                                ui.editor.graph.openLink(FilenameDialog.filenameHelpLink);
-                        }, null, mxResources.get('ok'), null, null, null, 340, 90);
-                }
-
-                mxEvent.consume(evt);
-        });
-
-        nameChanged();
-
-        return hint;
->>>>>>> 298fa2f1
 };
 
 /**
  * Constructs a new textarea dialog.
  */
 var TextareaDialog = function(editorUi, title, url, fn, cancelFn, cancelTitle, w, h,
-<<<<<<< HEAD
     addButtons, noHide, noWrap, applyTitle, helpLink, customButtons)
 {
     w = (w != null) ? w : 300;
@@ -1339,141 +763,6 @@
     tbody.appendChild(row);
     table.appendChild(tbody);
     this.container = table;
-=======
-        addButtons, noHide, noWrap, applyTitle, helpLink, customButtons)
-{
-        w = (w != null) ? w : 300;
-        h = (h != null) ? h : 120;
-        noHide = (noHide != null) ? noHide : false;
-        var row, td;
-
-        var table = document.createElement('table');
-        var tbody = document.createElement('tbody');
-
-        row = document.createElement('tr');
-
-        td = document.createElement('td');
-        td.style.fontSize = '10pt';
-        td.style.width = '100px';
-        mxUtils.write(td, title);
-
-        row.appendChild(td);
-        tbody.appendChild(row);
-
-        row = document.createElement('tr');
-        td = document.createElement('td');
-
-        var nameInput = document.createElement('textarea');
-
-        if (noWrap)
-        {
-                nameInput.setAttribute('wrap', 'off');
-        }
-
-        nameInput.setAttribute('spellcheck', 'false');
-        nameInput.setAttribute('autocorrect', 'off');
-        nameInput.setAttribute('autocomplete', 'off');
-        nameInput.setAttribute('autocapitalize', 'off');
-
-        mxUtils.write(nameInput, url || '');
-        nameInput.style.resize = 'none';
-        nameInput.style.width = w + 'px';
-        nameInput.style.height = h + 'px';
-
-        this.textarea = nameInput;
-
-        this.init = function()
-        {
-                nameInput.focus();
-                nameInput.scrollTop = 0;
-        };
-
-        td.appendChild(nameInput);
-        row.appendChild(td);
-
-        tbody.appendChild(row);
-
-        row = document.createElement('tr');
-        td = document.createElement('td');
-        td.style.paddingTop = '14px';
-        td.style.whiteSpace = 'nowrap';
-        td.setAttribute('align', 'right');
-
-        if (helpLink != null)
-        {
-                var helpBtn = mxUtils.button(mxResources.get('help'), function()
-                {
-                        editorUi.editor.graph.openLink(helpLink);
-                });
-                helpBtn.className = 'geBtn';
-
-                td.appendChild(helpBtn);
-        }
-
-        if (customButtons != null)
-        {
-                for (var i = 0; i < customButtons.length; i++)
-                {
-                        (function(label, fn)
-                        {
-                                var customBtn = mxUtils.button(label, function(e)
-                                {
-                                        fn(e, nameInput);
-                                });
-                                customBtn.className = 'geBtn';
-
-                                td.appendChild(customBtn);
-                        })(customButtons[i][0], customButtons[i][1]);
-                }
-        }
-
-        var cancelBtn = mxUtils.button(cancelTitle || mxResources.get('cancel'), function()
-        {
-                editorUi.hideDialog();
-
-                if (cancelFn != null)
-                {
-                        cancelFn();
-                }
-        });
-        cancelBtn.className = 'geBtn';
-
-        if (editorUi.editor.cancelFirst)
-        {
-                td.appendChild(cancelBtn);
-        }
-
-        if (addButtons != null)
-        {
-                addButtons(td, nameInput);
-        }
-
-        if (fn != null)
-        {
-                var genericBtn = mxUtils.button(applyTitle || mxResources.get('apply'), function()
-                {
-                        if (!noHide)
-                        {
-                                editorUi.hideDialog();
-                        }
-
-                        fn(nameInput.value);
-                });
-
-                genericBtn.className = 'geBtn gePrimaryBtn';
-                td.appendChild(genericBtn);
-        }
-
-        if (!editorUi.editor.cancelFirst)
-        {
-                td.appendChild(cancelBtn);
-        }
-
-        row.appendChild(td);
-        tbody.appendChild(row);
-        table.appendChild(tbody);
-        this.container = table;
->>>>>>> 298fa2f1
 };
 
 /**
@@ -1481,7 +770,6 @@
  */
 var EditDiagramDialog = function(editorUi)
 {
-<<<<<<< HEAD
     var div = document.createElement('div');
     div.style.textAlign = 'right';
     var textarea = document.createElement('textarea');
@@ -1652,178 +940,6 @@
     }
 
     this.container = div;
-=======
-        var div = document.createElement('div');
-        div.style.textAlign = 'right';
-        var textarea = document.createElement('textarea');
-        textarea.setAttribute('wrap', 'off');
-        textarea.setAttribute('spellcheck', 'false');
-        textarea.setAttribute('autocorrect', 'off');
-        textarea.setAttribute('autocomplete', 'off');
-        textarea.setAttribute('autocapitalize', 'off');
-        textarea.style.overflow = 'auto';
-        textarea.style.resize = 'none';
-        textarea.style.width = '600px';
-        textarea.style.height = '360px';
-        textarea.style.marginBottom = '16px';
-
-        textarea.value = mxUtils.getPrettyXml(editorUi.editor.getGraphXml());
-        div.appendChild(textarea);
-
-        this.init = function()
-        {
-                textarea.focus();
-        };
-
-        // Enables dropping files
-        if (Graph.fileSupport)
-        {
-                function handleDrop(evt)
-                {
-                    evt.stopPropagation();
-                    evt.preventDefault();
-
-                    if (evt.dataTransfer.files.length > 0)
-                    {
-                        var file = evt.dataTransfer.files[0];
-                        var reader = new FileReader();
-
-                                reader.onload = function(e)
-                                {
-                                        textarea.value = e.target.result;
-                                };
-
-                                reader.readAsText(file);
-                }
-                    else
-                    {
-                        textarea.value = editorUi.extractGraphModelFromEvent(evt);
-                    }
-                };
-
-                function handleDragOver(evt)
-                {
-                        evt.stopPropagation();
-                        evt.preventDefault();
-                };
-
-                // Setup the dnd listeners.
-                textarea.addEventListener('dragover', handleDragOver, false);
-                textarea.addEventListener('drop', handleDrop, false);
-        }
-
-        var cancelBtn = mxUtils.button(mxResources.get('cancel'), function()
-        {
-                editorUi.hideDialog();
-        });
-        cancelBtn.className = 'geBtn';
-
-        if (editorUi.editor.cancelFirst)
-        {
-                div.appendChild(cancelBtn);
-        }
-
-        var select = document.createElement('select');
-        select.style.width = '180px';
-        select.className = 'geBtn';
-
-        if (editorUi.editor.graph.isEnabled())
-        {
-                var replaceOption = document.createElement('option');
-                replaceOption.setAttribute('value', 'replace');
-                mxUtils.write(replaceOption, mxResources.get('replaceExistingDrawing'));
-                select.appendChild(replaceOption);
-        }
-
-        var newOption = document.createElement('option');
-        newOption.setAttribute('value', 'new');
-        mxUtils.write(newOption, mxResources.get('openInNewWindow'));
-
-        if (EditDiagramDialog.showNewWindowOption)
-        {
-                select.appendChild(newOption);
-        }
-
-        if (editorUi.editor.graph.isEnabled())
-        {
-                var importOption = document.createElement('option');
-                importOption.setAttribute('value', 'import');
-                mxUtils.write(importOption, mxResources.get('addToExistingDrawing'));
-                select.appendChild(importOption);
-        }
-
-        div.appendChild(select);
-
-        var okBtn = mxUtils.button(mxResources.get('ok'), function()
-        {
-                // Removes all illegal control characters before parsing
-                var data = Graph.zapGremlins(mxUtils.trim(textarea.value));
-                var error = null;
-
-                if (select.value == 'new')
-                {
-                        editorUi.hideDialog();
-                        editorUi.editor.editAsNew(data);
-                }
-                else if (select.value == 'replace')
-                {
-                        editorUi.editor.graph.model.beginUpdate();
-                        try
-                        {
-                                editorUi.editor.setGraphXml(mxUtils.parseXml(data).documentElement);
-                                // LATER: Why is hideDialog between begin-/endUpdate faster?
-                                editorUi.hideDialog();
-                        }
-                        catch (e)
-                        {
-                                error = e;
-                        }
-                        finally
-                        {
-                                editorUi.editor.graph.model.endUpdate();
-                        }
-                }
-                else if (select.value == 'import')
-                {
-                        editorUi.editor.graph.model.beginUpdate();
-                        try
-                        {
-                                var doc = mxUtils.parseXml(data);
-                                var model = new mxGraphModel();
-                                var codec = new mxCodec(doc);
-                                codec.decode(doc.documentElement, model);
-
-                                var children = model.getChildren(model.getChildAt(model.getRoot(), 0));
-                                editorUi.editor.graph.setSelectionCells(editorUi.editor.graph.importCells(children));
-
-                                // LATER: Why is hideDialog between begin-/endUpdate faster?
-                                editorUi.hideDialog();
-                        }
-                        catch (e)
-                        {
-                                error = e;
-                        }
-                        finally
-                        {
-                                editorUi.editor.graph.model.endUpdate();
-                        }
-                }
-
-                if (error != null)
-                {
-                        mxUtils.alert(error.message);
-                }
-        });
-        okBtn.className = 'geBtn gePrimaryBtn';
-        div.appendChild(okBtn);
-
-        if (!editorUi.editor.cancelFirst)
-        {
-                div.appendChild(cancelBtn);
-        }
-
-        this.container = div;
->>>>>>> 298fa2f1
 };
 
 /**
@@ -1836,7 +952,6 @@
  */
 var ExportDialog = function(editorUi)
 {
-<<<<<<< HEAD
     var graph = editorUi.editor.graph;
     var bounds = graph.getGraphBounds();
     var scale = graph.view.scale;
@@ -2300,471 +1415,6 @@
     tbody.appendChild(row);
     table.appendChild(tbody);
     this.container = table;
-=======
-        var graph = editorUi.editor.graph;
-        var bounds = graph.getGraphBounds();
-        var scale = graph.view.scale;
-
-        var width = Math.ceil(bounds.width / scale);
-        var height = Math.ceil(bounds.height / scale);
-
-        var row, td;
-
-        var table = document.createElement('table');
-        var tbody = document.createElement('tbody');
-        table.setAttribute('cellpadding', (mxClient.IS_SF) ? '0' : '2');
-
-        row = document.createElement('tr');
-
-        td = document.createElement('td');
-        td.style.fontSize = '10pt';
-        td.style.width = '100px';
-        mxUtils.write(td, mxResources.get('filename') + ':');
-
-        row.appendChild(td);
-
-        var nameInput = document.createElement('input');
-        nameInput.setAttribute('value', editorUi.editor.getOrCreateFilename());
-        nameInput.style.width = '180px';
-
-        td = document.createElement('td');
-        td.appendChild(nameInput);
-        row.appendChild(td);
-
-        tbody.appendChild(row);
-
-        row = document.createElement('tr');
-
-        td = document.createElement('td');
-        td.style.fontSize = '10pt';
-        mxUtils.write(td, mxResources.get('format') + ':');
-
-        row.appendChild(td);
-
-        var imageFormatSelect = document.createElement('select');
-        imageFormatSelect.style.width = '180px';
-
-        var pngOption = document.createElement('option');
-        pngOption.setAttribute('value', 'png');
-        mxUtils.write(pngOption, mxResources.get('formatPng'));
-        imageFormatSelect.appendChild(pngOption);
-
-        var gifOption = document.createElement('option');
-
-        if (ExportDialog.showGifOption)
-        {
-                gifOption.setAttribute('value', 'gif');
-                mxUtils.write(gifOption, mxResources.get('formatGif'));
-                imageFormatSelect.appendChild(gifOption);
-        }
-
-        var jpgOption = document.createElement('option');
-        jpgOption.setAttribute('value', 'jpg');
-        mxUtils.write(jpgOption, mxResources.get('formatJpg'));
-        imageFormatSelect.appendChild(jpgOption);
-
-        var pdfOption = document.createElement('option');
-        pdfOption.setAttribute('value', 'pdf');
-        mxUtils.write(pdfOption, mxResources.get('formatPdf'));
-        imageFormatSelect.appendChild(pdfOption);
-
-        var svgOption = document.createElement('option');
-        svgOption.setAttribute('value', 'svg');
-        mxUtils.write(svgOption, mxResources.get('formatSvg'));
-        imageFormatSelect.appendChild(svgOption);
-
-        if (ExportDialog.showXmlOption)
-        {
-                var xmlOption = document.createElement('option');
-                xmlOption.setAttribute('value', 'xml');
-                mxUtils.write(xmlOption, mxResources.get('formatXml'));
-                imageFormatSelect.appendChild(xmlOption);
-        }
-
-        td = document.createElement('td');
-        td.appendChild(imageFormatSelect);
-        row.appendChild(td);
-
-        tbody.appendChild(row);
-
-        row = document.createElement('tr');
-
-        td = document.createElement('td');
-        td.style.fontSize = '10pt';
-        mxUtils.write(td, mxResources.get('zoom') + ' (%):');
-
-        row.appendChild(td);
-
-        var zoomInput = document.createElement('input');
-        zoomInput.setAttribute('type', 'number');
-        zoomInput.setAttribute('value', '100');
-        zoomInput.style.width = '180px';
-
-        td = document.createElement('td');
-        td.appendChild(zoomInput);
-        row.appendChild(td);
-
-        tbody.appendChild(row);
-
-        row = document.createElement('tr');
-
-        td = document.createElement('td');
-        td.style.fontSize = '10pt';
-        mxUtils.write(td, mxResources.get('width') + ':');
-
-        row.appendChild(td);
-
-        var widthInput = document.createElement('input');
-        widthInput.setAttribute('value', width);
-        widthInput.style.width = '180px';
-
-        td = document.createElement('td');
-        td.appendChild(widthInput);
-        row.appendChild(td);
-
-        tbody.appendChild(row);
-
-        row = document.createElement('tr');
-
-        td = document.createElement('td');
-        td.style.fontSize = '10pt';
-        mxUtils.write(td, mxResources.get('height') + ':');
-
-        row.appendChild(td);
-
-        var heightInput = document.createElement('input');
-        heightInput.setAttribute('value', height);
-        heightInput.style.width = '180px';
-
-        td = document.createElement('td');
-        td.appendChild(heightInput);
-        row.appendChild(td);
-
-        tbody.appendChild(row);
-
-        row = document.createElement('tr');
-
-        td = document.createElement('td');
-        td.style.fontSize = '10pt';
-        mxUtils.write(td, mxResources.get('dpi') + ':');
-
-        row.appendChild(td);
-
-        var dpiSelect = document.createElement('select');
-        dpiSelect.style.width = '180px';
-
-        var dpi100Option = document.createElement('option');
-        dpi100Option.setAttribute('value', '100');
-        mxUtils.write(dpi100Option, '100dpi');
-        dpiSelect.appendChild(dpi100Option);
-
-        var dpi200Option = document.createElement('option');
-        dpi200Option.setAttribute('value', '200');
-        mxUtils.write(dpi200Option, '200dpi');
-        dpiSelect.appendChild(dpi200Option);
-
-        var dpi300Option = document.createElement('option');
-        dpi300Option.setAttribute('value', '300');
-        mxUtils.write(dpi300Option, '300dpi');
-        dpiSelect.appendChild(dpi300Option);
-
-        var dpi400Option = document.createElement('option');
-        dpi400Option.setAttribute('value', '400');
-        mxUtils.write(dpi400Option, '400dpi');
-        dpiSelect.appendChild(dpi400Option);
-
-        var dpiCustOption = document.createElement('option');
-        dpiCustOption.setAttribute('value', 'custom');
-        mxUtils.write(dpiCustOption, mxResources.get('custom'));
-        dpiSelect.appendChild(dpiCustOption);
-
-        var customDpi = document.createElement('input');
-        customDpi.style.width = '180px';
-        customDpi.style.display = 'none';
-        customDpi.setAttribute('value', '100');
-        customDpi.setAttribute('type', 'number');
-        customDpi.setAttribute('min', '50');
-        customDpi.setAttribute('step', '50');
-
-        var zoomUserChanged = false;
-
-        mxEvent.addListener(dpiSelect, 'change', function()
-        {
-                if (this.value == 'custom')
-                {
-                        this.style.display = 'none';
-                        customDpi.style.display = '';
-                        customDpi.focus();
-                }
-                else
-                {
-                        customDpi.value = this.value;
-
-                        if (!zoomUserChanged)
-                        {
-                                zoomInput.value = this.value;
-                        }
-                }
-        });
-
-        mxEvent.addListener(customDpi, 'change', function()
-        {
-                var dpi = parseInt(customDpi.value);
-
-                if (isNaN(dpi) || dpi <= 0)
-                {
-                        customDpi.style.backgroundColor = 'red';
-                }
-                else
-                {
-                        customDpi.style.backgroundColor = '';
-
-                        if (!zoomUserChanged)
-                        {
-                                zoomInput.value = dpi;
-                        }
-                }
-        });
-
-        td = document.createElement('td');
-        td.appendChild(dpiSelect);
-        td.appendChild(customDpi);
-        row.appendChild(td);
-
-        tbody.appendChild(row);
-
-        row = document.createElement('tr');
-
-        td = document.createElement('td');
-        td.style.fontSize = '10pt';
-        mxUtils.write(td, mxResources.get('background') + ':');
-
-        row.appendChild(td);
-
-        var transparentCheckbox = document.createElement('input');
-        transparentCheckbox.setAttribute('type', 'checkbox');
-        transparentCheckbox.checked = graph.background == null || graph.background == mxConstants.NONE;
-
-        td = document.createElement('td');
-        td.appendChild(transparentCheckbox);
-        mxUtils.write(td, mxResources.get('transparent'));
-
-        row.appendChild(td);
-
-        tbody.appendChild(row);
-
-        row = document.createElement('tr');
-
-        td = document.createElement('td');
-        td.style.fontSize = '10pt';
-        mxUtils.write(td, mxResources.get('borderWidth') + ':');
-
-        row.appendChild(td);
-
-        var borderInput = document.createElement('input');
-        borderInput.setAttribute('type', 'number');
-        borderInput.setAttribute('value', ExportDialog.lastBorderValue);
-        borderInput.style.width = '180px';
-
-        td = document.createElement('td');
-        td.appendChild(borderInput);
-        row.appendChild(td);
-
-        tbody.appendChild(row);
-        table.appendChild(tbody);
-
-        // Handles changes in the export format
-        function formatChanged()
-        {
-                var name = nameInput.value;
-                var dot = name.lastIndexOf('.');
-
-                if (dot > 0)
-                {
-                        nameInput.value = name.substring(0, dot + 1) + imageFormatSelect.value;
-                }
-                else
-                {
-                        nameInput.value = name + '.' + imageFormatSelect.value;
-                }
-
-                if (imageFormatSelect.value === 'xml')
-                {
-                        zoomInput.setAttribute('disabled', 'true');
-                        widthInput.setAttribute('disabled', 'true');
-                        heightInput.setAttribute('disabled', 'true');
-                        borderInput.setAttribute('disabled', 'true');
-                }
-                else
-                {
-                        zoomInput.removeAttribute('disabled');
-                        widthInput.removeAttribute('disabled');
-                        heightInput.removeAttribute('disabled');
-                        borderInput.removeAttribute('disabled');
-                }
-
-                if (imageFormatSelect.value === 'png' || imageFormatSelect.value === 'svg')
-                {
-                        transparentCheckbox.removeAttribute('disabled');
-                }
-                else
-                {
-                        transparentCheckbox.setAttribute('disabled', 'disabled');
-                }
-
-                if (imageFormatSelect.value === 'png')
-                {
-                        dpiSelect.removeAttribute('disabled');
-                        customDpi.removeAttribute('disabled');
-                }
-                else
-                {
-                        dpiSelect.setAttribute('disabled', 'disabled');
-                        customDpi.setAttribute('disabled', 'disabled');
-                }
-        };
-
-        mxEvent.addListener(imageFormatSelect, 'change', formatChanged);
-        formatChanged();
-
-        function checkValues()
-        {
-                if (widthInput.value * heightInput.value > MAX_AREA || widthInput.value <= 0)
-                {
-                        widthInput.style.backgroundColor = 'red';
-                }
-                else
-                {
-                        widthInput.style.backgroundColor = '';
-                }
-
-                if (widthInput.value * heightInput.value > MAX_AREA || heightInput.value <= 0)
-                {
-                        heightInput.style.backgroundColor = 'red';
-                }
-                else
-                {
-                        heightInput.style.backgroundColor = '';
-                }
-        };
-
-        mxEvent.addListener(zoomInput, 'change', function()
-        {
-                zoomUserChanged = true;
-                var s = Math.max(0, parseFloat(zoomInput.value) || 100) / 100;
-                zoomInput.value = parseFloat((s * 100).toFixed(2));
-
-                if (width > 0)
-                {
-                        widthInput.value = Math.floor(width * s);
-                        heightInput.value = Math.floor(height * s);
-                }
-                else
-                {
-                        zoomInput.value = '100';
-                        widthInput.value = width;
-                        heightInput.value = height;
-                }
-
-                checkValues();
-        });
-
-        mxEvent.addListener(widthInput, 'change', function()
-        {
-                var s = parseInt(widthInput.value) / width;
-
-                if (s > 0)
-                {
-                        zoomInput.value = parseFloat((s * 100).toFixed(2));
-                        heightInput.value = Math.floor(height * s);
-                }
-                else
-                {
-                        zoomInput.value = '100';
-                        widthInput.value = width;
-                        heightInput.value = height;
-                }
-
-                checkValues();
-        });
-
-        mxEvent.addListener(heightInput, 'change', function()
-        {
-                var s = parseInt(heightInput.value) / height;
-
-                if (s > 0)
-                {
-                        zoomInput.value = parseFloat((s * 100).toFixed(2));
-                        widthInput.value = Math.floor(width * s);
-                }
-                else
-                {
-                        zoomInput.value = '100';
-                        widthInput.value = width;
-                        heightInput.value = height;
-                }
-
-                checkValues();
-        });
-
-        row = document.createElement('tr');
-        td = document.createElement('td');
-        td.setAttribute('align', 'right');
-        td.style.paddingTop = '22px';
-        td.colSpan = 2;
-
-        var saveBtn = mxUtils.button(mxResources.get('export'), mxUtils.bind(this, function()
-        {
-                if (parseInt(zoomInput.value) <= 0)
-                {
-                        mxUtils.alert(mxResources.get('drawingEmpty'));
-                }
-                else
-                {
-                var name = nameInput.value;
-                        var format = imageFormatSelect.value;
-                var s = Math.max(0, parseFloat(zoomInput.value) || 100) / 100;
-                        var b = Math.max(0, parseInt(borderInput.value));
-                        var bg = graph.background;
-                        var dpi = Math.max(1, parseInt(customDpi.value));
-
-                        if ((format == 'svg' || format == 'png') && transparentCheckbox.checked)
-                        {
-                                bg = null;
-                        }
-                        else if (bg == null || bg == mxConstants.NONE)
-                        {
-                                bg = '#ffffff';
-                        }
-
-                        ExportDialog.lastBorderValue = b;
-                        ExportDialog.exportFile(editorUi, name, format, bg, s, b, dpi);
-                }
-        }));
-        saveBtn.className = 'geBtn gePrimaryBtn';
-
-        var cancelBtn = mxUtils.button(mxResources.get('cancel'), function()
-        {
-                editorUi.hideDialog();
-        });
-        cancelBtn.className = 'geBtn';
-
-        if (editorUi.editor.cancelFirst)
-        {
-                td.appendChild(cancelBtn);
-                td.appendChild(saveBtn);
-        }
-        else
-        {
-                td.appendChild(saveBtn);
-                td.appendChild(cancelBtn);
-        }
-
-        row.appendChild(td);
-        tbody.appendChild(row);
-        table.appendChild(tbody);
-        this.container = table;
->>>>>>> 298fa2f1
 };
 
 /**
@@ -2790,7 +1440,6 @@
  */
 ExportDialog.exportFile = function(editorUi, name, format, bg, s, b, dpi)
 {
-<<<<<<< HEAD
     var graph = editorUi.editor.graph;
     
     if (format == 'xml')
@@ -2840,57 +1489,6 @@
             mxUtils.alert(mxResources.get('drawingTooLarge'));
         }
     }
-=======
-        var graph = editorUi.editor.graph;
-
-        if (format == 'xml')
-        {
-        ExportDialog.saveLocalFile(editorUi, mxUtils.getXml(editorUi.editor.getGraphXml()), name, format);
-        }
-    else if (format == 'svg')
-        {
-                ExportDialog.saveLocalFile(editorUi, mxUtils.getXml(graph.getSvg(bg, s, b)), name, format);
-        }
-    else
-    {
-        var bounds = graph.getGraphBounds();
-
-                // New image export
-                var xmlDoc = mxUtils.createXmlDocument();
-                var root = xmlDoc.createElement('output');
-                xmlDoc.appendChild(root);
-
-            // Renders graph. Offset will be multiplied with state's scale when painting state.
-                var xmlCanvas = new mxXmlCanvas2D(root);
-                xmlCanvas.translate(Math.floor((b / s - bounds.x) / graph.view.scale),
-                        Math.floor((b / s - bounds.y) / graph.view.scale));
-                xmlCanvas.scale(s / graph.view.scale);
-
-                var imgExport = new mxImageExport()
-            imgExport.drawState(graph.getView().getState(graph.model.root), xmlCanvas);
-
-                // Puts request data together
-                var param = 'xml=' + encodeURIComponent(mxUtils.getXml(root));
-                var w = Math.ceil(bounds.width * s / graph.view.scale + 2 * b);
-                var h = Math.ceil(bounds.height * s / graph.view.scale + 2 * b);
-
-                // Requests image if request is valid
-                if (param.length <= MAX_REQUEST_SIZE && w * h < MAX_AREA)
-                {
-                        editorUi.hideDialog();
-                        var req = new mxXmlRequest(EXPORT_URL, 'format=' + format +
-                                '&filename=' + encodeURIComponent(name) +
-                                '&bg=' + ((bg != null) ? bg : 'none') +
-                                '&w=' + w + '&h=' + h + '&' + param +
-                                '&dpi=' + dpi);
-                        req.simulate(document, '_blank');
-                }
-                else
-                {
-                        mxUtils.alert(mxResources.get('drawingTooLarge'));
-                }
-        }
->>>>>>> 298fa2f1
 };
 
 /**
@@ -2901,7 +1499,6 @@
  */
 ExportDialog.saveLocalFile = function(editorUi, data, filename, format)
 {
-<<<<<<< HEAD
     if (data.length < MAX_REQUEST_SIZE)
     {
         editorUi.hideDialog();
@@ -2914,20 +1511,6 @@
         mxUtils.alert(mxResources.get('drawingTooLarge'));
         mxUtils.popup(xml);
     }
-=======
-        if (data.length < MAX_REQUEST_SIZE)
-        {
-                editorUi.hideDialog();
-                var req = new mxXmlRequest(SAVE_URL, 'xml=' + encodeURIComponent(data) + '&filename=' +
-                        encodeURIComponent(filename) + '&format=' + format);
-                req.simulate(document, '_blank');
-        }
-        else
-        {
-                mxUtils.alert(mxResources.get('drawingTooLarge'));
-                mxUtils.popup(xml);
-        }
->>>>>>> 298fa2f1
 };
 
 /**
@@ -2935,7 +1518,6 @@
  */
 var EditDataDialog = function(ui, cell)
 {
-<<<<<<< HEAD
     const graph = ui.editor.graph;
     const type = cell.isVertex() ? 'nodes' : 'edges'; // get type to load specific schema
     const schema = ui.schemas[type]; // set schema
@@ -2944,22 +1526,6 @@
     var id = (EditDataDialog.getDisplayIdForCell != null) ?
         EditDataDialog.getDisplayIdForCell(ui, cell) : null;
 
-    // get node if exists in global ui.topoJSON
-    // var result = nodes.filter(obj => {
-    //   return obj.id === id;
-    // });
-    // console.log(result);
-
-    // set node if exists in global ui.topoJSON
-    // if(result.length > 0){
-    //     node = result[0];
-    // }
-    // else{
-    //     node = {};
-    // }
-    // node.id = id;
-
-    var node = typeof cell.topo !== 'undefined' ? cell.topo : {id:id};
     var value = graph.getModel().getValue(cell);
     if (!mxUtils.isNode(value))
     {
@@ -2968,10 +1534,28 @@
         // obj.setAttribute('label', value || '');
         value = obj;
     }
-    console.log(node);
 
     var startval = value.hasAttribute('schemaVars') ? JSON.parse(value.getAttribute('schemaVars')) : {};
     console.log('this is startval:'), console.log(startval);
+
+    var parameters = {
+        memory: "$DEFAULT_MEMORY",
+        vcpu: "$DEFAULT_VCPU",
+        network: undefined,  // This should really be "null" rather than undefined
+        snapshot:true,
+        cdrom:undefined,
+    };
+
+    if (cell.getStyle().includes("container"))
+    {
+        parameters.filesystem = "$IMAGEDIR/";
+    }
+    else
+    {
+        parameters.kernel = "$IMAGEDIR/";
+        parameters.initrd = "$IMAGEDIR/";
+        parameters.disk = "$IMAGEDIR/";
+    }
 
     // Set JSONEditor and config options based on schema and cell type
     var loadConfig = function () {
@@ -3327,412 +1911,10 @@
         {
             buttons.appendChild(applyBtn);
             buttons.appendChild(cancelBtn);
-=======
-        var div = document.createElement('div');
-        var graph = ui.editor.graph;
-
-        var value = graph.getModel().getValue(cell);
-
-        var parameters = {
-                memory: "$DEFAULT_MEMORY",
-                vcpu: "$DEFAULT_VCPU",
-                network: undefined,  // This should really be "null" rather than undefined
-                snapshot:true,
-                cdrom:undefined,
-        };
-
-        if (cell.getStyle().includes("container"))
-        {
-                parameters.filesystem = "$IMAGEDIR/";
-        }
-        else
-        {
-                parameters.kernel = "$IMAGEDIR/";
-                parameters.initrd = "$IMAGEDIR/";
-                parameters.disk = "$IMAGEDIR/";
-        }
-
-        // Converts the value to an XML node
-        if (!mxUtils.isNode(value))
-        {
-                var doc = mxUtils.createXmlDocument();
-                var obj = doc.createElement('object');
-                obj.setAttribute('label', value || '');
-                value = obj;
-        }
-
-        // Creates the dialog contents
-        var form = new mxForm('properties');
-        form.table.style.width = '100%';
-
-        var attrs = value.attributes;
-        var names = [];
-        var texts = [];
-        var count = 0;
-
-        var id = (EditDataDialog.getDisplayIdForCell != null) ?
-                EditDataDialog.getDisplayIdForCell(ui, cell) : null;
-
-        var addRemoveButton = function(text, name)
-        {
-                var wrapper = document.createElement('div');
-                wrapper.style.position = 'relative';
-                wrapper.style.paddingRight = '20px';
-                wrapper.style.boxSizing = 'border-box';
-                wrapper.style.width = '100%';
-
-                var removeAttr = document.createElement('a');
-                var img = mxUtils.createImage(Dialog.prototype.closeImage);
-                img.style.height = '9px';
-                img.style.fontSize = '9px';
-                img.style.marginBottom = (mxClient.IS_IE11) ? '-1px' : '5px';
-
-                removeAttr.className = 'geButton';
-                removeAttr.setAttribute('title', mxResources.get('delete'));
-                removeAttr.style.position = 'absolute';
-                removeAttr.style.top = '4px';
-                removeAttr.style.right = '0px';
-                removeAttr.style.margin = '0px';
-                removeAttr.style.width = '9px';
-                removeAttr.style.height = '9px';
-                removeAttr.style.cursor = 'pointer';
-                removeAttr.appendChild(img);
-
-                var removeAttrFn = (function(name)
-                {
-                        return function()
-                        {
-                                var count = 0;
-
-                                for (var j = 0; j < names.length; j++)
-                                {
-                                        if (names[j] == name)
-                                        {
-                                                texts[j] = null;
-                                                form.table.deleteRow(count + ((id != null) ? 1 : 0));
-
-                                                break;
-                                        }
-
-                                        if (texts[j] != null)
-                                        {
-                                                count++;
-                                        }
-                                }
-                        };
-                })(name);
-
-                mxEvent.addListener(removeAttr, 'click', removeAttrFn);
-
-                var parent = text.parentNode;
-                wrapper.appendChild(text);
-                wrapper.appendChild(removeAttr);
-                parent.appendChild(wrapper);
-        };
-
-        var addTextArea = function(index, name, value)
-        {
-                names[index] = name;
-                texts[index] = form.addText(names[count] + ':', value, 2);
-                texts[index].style.width = '100%';
-                texts[index].style.overflowX = 'visible';
-
-                addRemoveButton(texts[index], name);
-        };
-
-        var addDefaults = function(temp){
-                for (const p in parameters){
-                        var i =0;
-                        var found = false;
-                        while (i <temp.length && !found){
-                                if (temp[i].name==p){
-                                        found = true
-                                }
-                                i++;
-                        }
-                        if (!found && cell.isVertex()){
-                                temp.push({name: p, value: parameters[p]});
-                        }
-                }
-        }
-
-        var temp = [];
-        var isLayer = graph.getModel().getParent(cell) == graph.getModel().getRoot();
-
-        for (var i = 0; i < attrs.length; i++)
-        {
-                if ((isLayer || attrs[i].nodeName != 'label') && attrs[i].nodeName != 'placeholders')
-                {
-                        temp.push({name: attrs[i].nodeName, value: attrs[i].nodeValue});
-                }
-        }
-        addDefaults(temp);
-
-        // Sorts by name
-        temp.sort(function(a, b)
-        {
-            if (a.name < b.name)
-            {
-                return -1;
-            }
-            else if (a.name > b.name)
-            {
-                return 1;
-            }
-            else
-            {
-                return 0;
-            }
-        });
-
-        if (id != null)
-        {
-                var text = document.createElement('div');
-                text.style.width = '100%';
-                text.style.fontSize = '11px';
-                text.style.textAlign = 'center';
-                mxUtils.write(text, id);
-
-                form.addField(mxResources.get('id') + ':', text);
-        }
-
-        for (var i = 0; i < temp.length; i++)
-        {
-                addTextArea(count, temp[i].name, temp[i].value);
-                count++;
-        }
-
-        var top = document.createElement('div');
-        top.style.cssText = 'position:absolute;left:30px;right:30px;overflow-y:auto;top:30px;bottom:80px;';
-        top.appendChild(form.table);
-
-        var newProp = document.createElement('div');
-        newProp.style.boxSizing = 'border-box';
-        newProp.style.paddingRight = '160px';
-        newProp.style.whiteSpace = 'nowrap';
-        newProp.style.marginTop = '6px';
-        newProp.style.width = '100%';
-
-        var nameInput = document.createElement('input');
-        nameInput.setAttribute('placeholder', mxResources.get('enterPropertyName'));
-        nameInput.setAttribute('type', 'text');
-        nameInput.setAttribute('size', (mxClient.IS_IE || mxClient.IS_IE11) ? '36' : '40');
-        nameInput.style.boxSizing = 'border-box';
-        nameInput.style.marginLeft = '2px';
-        nameInput.style.width = '100%';
-
-        newProp.appendChild(nameInput);
-        top.appendChild(newProp);
-        div.appendChild(top);
-
-        var addBtn = mxUtils.button(mxResources.get('addProperty'), function()
-        {
-                var name = nameInput.value;
-
-                // Avoid ':' in attribute names which seems to be valid in Chrome
-                if (name.length > 0 && name != 'label' && name != 'placeholders' && name.indexOf(':') < 0)
-                {
-                        try
-                        {
-                                var idx = mxUtils.indexOf(names, name);
-
-                                if (idx >= 0 && texts[idx] != null)
-                                {
-                                        texts[idx].focus();
-                                }
-                                else
-                                {
-                                        // Checks if the name is valid
-                                        var clone = value.cloneNode(false);
-                                        clone.setAttribute(name, '');
-
-                                        if (idx >= 0)
-                                        {
-                                                names.splice(idx, 1);
-                                                texts.splice(idx, 1);
-                                        }
-
-                                        names.push(name);
-                                        var text = form.addText(name + ':', '', 2);
-                                        text.style.width = '100%';
-                                        texts.push(text);
-                                        addRemoveButton(text, name);
-
-                                        text.focus();
-                                }
-
-                                addBtn.setAttribute('disabled', 'disabled');
-                                nameInput.value = '';
-                        }
-                        catch (e)
-                        {
-                                mxUtils.alert(e);
-                        }
-                }
-                else
-                {
-                        mxUtils.alert(mxResources.get('invalidName'));
-                }
-        });
-
-        this.init = function()
-        {
-                if (texts.length > 0)
-                {
-                        texts[0].focus();
-                }
-                else
-                {
-                        nameInput.focus();
-                }
-        };
-
-        addBtn.setAttribute('title', mxResources.get('addProperty'));
-        addBtn.setAttribute('disabled', 'disabled');
-        addBtn.style.textOverflow = 'ellipsis';
-        addBtn.style.position = 'absolute';
-        addBtn.style.overflow = 'hidden';
-        addBtn.style.width = '144px';
-        addBtn.style.right = '0px';
-        addBtn.className = 'geBtn';
-        newProp.appendChild(addBtn);
-
-        var cancelBtn = mxUtils.button(mxResources.get('cancel'), function()
-        {
-                ui.hideDialog.apply(ui, arguments);
-        });
-
-        cancelBtn.className = 'geBtn';
-
-        var applyBtn = mxUtils.button(mxResources.get('apply'), function()
-        {
-                try
-                {
-                        ui.hideDialog.apply(ui, arguments);
-
-                        // Clones and updates the value
-                        value = value.cloneNode(true);
-                        var removeLabel = false;
-
-                        for (var i = 0; i < names.length; i++)
-                        {
-                                if (texts[i] == null)
-                                {
-                                        value.removeAttribute(names[i]);
-                                }
-                                else
-                                {
-                                        value.setAttribute(names[i], texts[i].value);
-                                        removeLabel = removeLabel || (names[i] == 'placeholder' &&
-                                                value.getAttribute('placeholders') == '1');
-                                }
-                        }
-
-                        // Removes label if placeholder is assigned
-                        if (removeLabel)
-                        {
-                                value.removeAttribute('label');
-                        }
-
-                        // Updates the value of the cell (undoable)
-                        graph.getModel().setValue(cell, value);
-                }
-                catch (e)
-                {
-                        mxUtils.alert(e);
-                }
-        });
-        applyBtn.className = 'geBtn gePrimaryBtn';
-
-        function updateAddBtn()
-        {
-                if (nameInput.value.length > 0)
-                {
-                        addBtn.removeAttribute('disabled');
-                }
-                else
-                {
-                        addBtn.setAttribute('disabled', 'disabled');
-                }
-        };
-
-        mxEvent.addListener(nameInput, 'keyup', updateAddBtn);
-
-        // Catches all changes that don't fire a keyup (such as paste via mouse)
-        mxEvent.addListener(nameInput, 'change', updateAddBtn);
-
-        var buttons = document.createElement('div');
-        buttons.style.cssText = 'position:absolute;left:30px;right:30px;text-align:right;bottom:30px;height:40px;'
-
-        if (ui.editor.graph.getModel().isVertex(cell) || ui.editor.graph.getModel().isEdge(cell))
-        {
-                var replace = document.createElement('span');
-                replace.style.marginRight = '10px';
-                var input = document.createElement('input');
-                input.setAttribute('type', 'checkbox');
-                input.style.marginRight = '6px';
-
-                if (value.getAttribute('placeholders') == '1')
-                {
-                        input.setAttribute('checked', 'checked');
-                        input.defaultChecked = true;
-                }
-
-                mxEvent.addListener(input, 'click', function()
-                {
-                        if (value.getAttribute('placeholders') == '1')
-                        {
-                                value.removeAttribute('placeholders');
-                        }
-                        else
-                        {
-                                value.setAttribute('placeholders', '1');
-                        }
-                });
-
-                replace.appendChild(input);
-                mxUtils.write(replace, mxResources.get('placeholders'));
-
-                if (EditDataDialog.placeholderHelpLink != null)
-                {
-                        var link = document.createElement('a');
-                        link.setAttribute('href', EditDataDialog.placeholderHelpLink);
-                        link.setAttribute('title', mxResources.get('help'));
-                        link.setAttribute('target', '_blank');
-                        link.style.marginLeft = '8px';
-                        link.style.cursor = 'help';
-
-                        var icon = document.createElement('img');
-                        mxUtils.setOpacity(icon, 50);
-                        icon.style.height = '16px';
-                        icon.style.width = '16px';
-                        icon.setAttribute('border', '0');
-                        icon.setAttribute('valign', 'middle');
-                        icon.style.marginTop = (mxClient.IS_IE11) ? '0px' : '-4px';
-                        icon.setAttribute('src', Editor.helpImage);
-                        link.appendChild(icon);
-
-                        replace.appendChild(link);
-                }
-
-                buttons.appendChild(replace);
-        }
-
-        if (ui.editor.cancelFirst)
-        {
-                buttons.appendChild(cancelBtn);
-                buttons.appendChild(applyBtn);
-        }
-        else
-        {
-                buttons.appendChild(applyBtn);
-                buttons.appendChild(cancelBtn);
->>>>>>> 298fa2f1
         }
 
         div.appendChild(buttons);
         this.container = div;
-<<<<<<< HEAD
 
         // show dialog only after editor is created
         ui.showDialog(this.container, 480, 420, true, false, null, false); 
@@ -3745,8 +1927,6 @@
         loadConfig();
     };
 
-=======
->>>>>>> 298fa2f1
 };
 
 /**
@@ -3754,7 +1934,6 @@
  */
 EditDataDialog.getDisplayIdForCell = function(ui, cell)
 {
-<<<<<<< HEAD
     var id = null;
     
     if (ui.editor.graph.getModel().getParent(cell) != null)
@@ -3763,16 +1942,6 @@
     }
     
     return id;
-=======
-        var id = null;
-
-        if (ui.editor.graph.getModel().getParent(cell) != null)
-        {
-                id = cell.getId();
-        }
-
-        return id;
->>>>>>> 298fa2f1
 };
 
 /**
@@ -3785,7 +1954,6 @@
  */
 var LinkDialog = function(editorUi, initialValue, btnLabel, fn)
 {
-<<<<<<< HEAD
     var div = document.createElement('div');
     mxUtils.write(div, mxResources.get('editLink') + ':');
     
@@ -3892,114 +2060,6 @@
     div.appendChild(btns);
 
     this.container = div;
-=======
-        var div = document.createElement('div');
-        mxUtils.write(div, mxResources.get('editLink') + ':');
-
-        var inner = document.createElement('div');
-        inner.className = 'geTitle';
-        inner.style.backgroundColor = 'transparent';
-        inner.style.borderColor = 'transparent';
-        inner.style.whiteSpace = 'nowrap';
-        inner.style.textOverflow = 'clip';
-        inner.style.cursor = 'default';
-
-        if (!mxClient.IS_VML)
-        {
-                inner.style.paddingRight = '20px';
-        }
-
-        var linkInput = document.createElement('input');
-        linkInput.setAttribute('value', initialValue);
-        linkInput.setAttribute('placeholder', 'http://www.example.com/');
-        linkInput.setAttribute('type', 'text');
-        linkInput.style.marginTop = '6px';
-        linkInput.style.width = '400px';
-        linkInput.style.backgroundImage = 'url(\'' + Dialog.prototype.clearImage + '\')';
-        linkInput.style.backgroundRepeat = 'no-repeat';
-        linkInput.style.backgroundPosition = '100% 50%';
-        linkInput.style.paddingRight = '14px';
-
-        var cross = document.createElement('div');
-        cross.setAttribute('title', mxResources.get('reset'));
-        cross.style.position = 'relative';
-        cross.style.left = '-16px';
-        cross.style.width = '12px';
-        cross.style.height = '14px';
-        cross.style.cursor = 'pointer';
-
-        // Workaround for inline-block not supported in IE
-        cross.style.display = (mxClient.IS_VML) ? 'inline' : 'inline-block';
-        cross.style.top = ((mxClient.IS_VML) ? 0 : 3) + 'px';
-
-        // Needed to block event transparency in IE
-        cross.style.background = 'url(' + IMAGE_PATH + '/transparent.gif)';
-
-        mxEvent.addListener(cross, 'click', function()
-        {
-                linkInput.value = '';
-                linkInput.focus();
-        });
-
-        inner.appendChild(linkInput);
-        inner.appendChild(cross);
-        div.appendChild(inner);
-
-        this.init = function()
-        {
-                linkInput.focus();
-
-                if (mxClient.IS_GC || mxClient.IS_FF || document.documentMode >= 5 || mxClient.IS_QUIRKS)
-                {
-                        linkInput.select();
-                }
-                else
-                {
-                        document.execCommand('selectAll', false, null);
-                }
-        };
-
-        var btns = document.createElement('div');
-        btns.style.marginTop = '18px';
-        btns.style.textAlign = 'right';
-
-        mxEvent.addListener(linkInput, 'keypress', function(e)
-        {
-                if (e.keyCode == 13)
-                {
-                        editorUi.hideDialog();
-                        fn(linkInput.value);
-                }
-        });
-
-        var cancelBtn = mxUtils.button(mxResources.get('cancel'), function()
-        {
-                editorUi.hideDialog();
-        });
-        cancelBtn.className = 'geBtn';
-
-        if (editorUi.editor.cancelFirst)
-        {
-                btns.appendChild(cancelBtn);
-        }
-
-        var mainBtn = mxUtils.button(btnLabel, function()
-        {
-                editorUi.hideDialog();
-                fn(linkInput.value);
-        });
-        mainBtn.className = 'geBtn gePrimaryBtn';
-        btns.appendChild(mainBtn);
-
-        if (!editorUi.editor.cancelFirst)
-        {
-                btns.appendChild(cancelBtn);
-        }
-
-        div.appendChild(btns);
-
-        this.container = div;
->>>>>>> 298fa2f1
 };
 
 /**
@@ -4007,7 +2067,6 @@
  */
 var OutlineWindow = function(editorUi, x, y, w, h)
 {
-<<<<<<< HEAD
     var graph = editorUi.editor.graph;
 
     var div = document.createElement('div');
@@ -4168,168 +2227,6 @@
             }
         });
     }
-=======
-        var graph = editorUi.editor.graph;
-
-        var div = document.createElement('div');
-        div.style.position = 'absolute';
-        div.style.width = '100%';
-        div.style.height = '100%';
-        div.style.border = '1px solid whiteSmoke';
-        div.style.overflow = 'hidden';
-
-        this.window = new mxWindow(mxResources.get('outline'), div, x, y, w, h, true, true);
-        this.window.minimumSize = new mxRectangle(0, 0, 80, 80);
-        this.window.destroyOnClose = false;
-        this.window.setMaximizable(false);
-        this.window.setResizable(true);
-        this.window.setClosable(true);
-        this.window.setVisible(true);
-
-        this.window.setLocation = function(x, y)
-        {
-                var iw = window.innerWidth || document.body.clientWidth || document.documentElement.clientWidth;
-                var ih = window.innerHeight || document.body.clientHeight || document.documentElement.clientHeight;
-
-                x = Math.max(0, Math.min(x, iw - this.table.clientWidth));
-                y = Math.max(0, Math.min(y, ih - this.table.clientHeight - 48));
-
-                if (this.getX() != x || this.getY() != y)
-                {
-                        mxWindow.prototype.setLocation.apply(this, arguments);
-                }
-        };
-
-        var resizeListener = mxUtils.bind(this, function()
-        {
-                var x = this.window.getX();
-                var y = this.window.getY();
-
-                this.window.setLocation(x, y);
-        });
-
-        mxEvent.addListener(window, 'resize', resizeListener);
-
-        var outline = editorUi.createOutline(this.window);
-
-        this.destroy = function()
-        {
-                mxEvent.removeListener(window, 'resize', resizeListener);
-                this.window.destroy();
-                outline.destroy();
-        }
-
-        this.window.addListener(mxEvent.RESIZE, mxUtils.bind(this, function()
-        {
-                outline.update(false);
-                outline.outline.sizeDidChange();
-        }));
-
-        this.window.addListener(mxEvent.SHOW, mxUtils.bind(this, function()
-        {
-                this.window.fit();
-                outline.suspended = false;
-                outline.outline.refresh();
-                outline.update();
-        }));
-
-        this.window.addListener(mxEvent.HIDE, mxUtils.bind(this, function()
-        {
-                outline.suspended = true;
-        }));
-
-        this.window.addListener(mxEvent.NORMALIZE, mxUtils.bind(this, function()
-        {
-                outline.suspended = false;
-                outline.update();
-        }));
-
-        this.window.addListener(mxEvent.MINIMIZE, mxUtils.bind(this, function()
-        {
-                outline.suspended = true;
-        }));
-
-        var outlineCreateGraph = outline.createGraph;
-        outline.createGraph = function(container)
-        {
-                var g = outlineCreateGraph.apply(this, arguments);
-                g.gridEnabled = false;
-                g.pageScale = graph.pageScale;
-                g.pageFormat = graph.pageFormat;
-                g.background = (graph.background == null || graph.background == mxConstants.NONE) ? graph.defaultPageBackgroundColor : graph.background;
-                g.pageVisible = graph.pageVisible;
-
-                var current = mxUtils.getCurrentStyle(graph.container);
-                div.style.backgroundColor = current.backgroundColor;
-
-                return g;
-        };
-
-        function update()
-        {
-                outline.outline.pageScale = graph.pageScale;
-                outline.outline.pageFormat = graph.pageFormat;
-                outline.outline.pageVisible = graph.pageVisible;
-                outline.outline.background = (graph.background == null || graph.background == mxConstants.NONE) ? graph.defaultPageBackgroundColor : graph.background;;
-
-                var current = mxUtils.getCurrentStyle(graph.container);
-                div.style.backgroundColor = current.backgroundColor;
-
-                if (graph.view.backgroundPageShape != null && outline.outline.view.backgroundPageShape != null)
-                {
-                        outline.outline.view.backgroundPageShape.fill = graph.view.backgroundPageShape.fill;
-                }
-
-                outline.outline.refresh();
-        };
-
-        outline.init(div);
-
-        editorUi.editor.addListener('resetGraphView', update);
-        editorUi.addListener('pageFormatChanged', update);
-        editorUi.addListener('backgroundColorChanged', update);
-        editorUi.addListener('backgroundImageChanged', update);
-        editorUi.addListener('pageViewChanged', function()
-        {
-                update();
-                outline.update(true);
-        });
-
-        if (outline.outline.dialect == mxConstants.DIALECT_SVG)
-        {
-                var zoomInAction = editorUi.actions.get('zoomIn');
-                var zoomOutAction = editorUi.actions.get('zoomOut');
-
-                mxEvent.addMouseWheelListener(function(evt, up)
-                {
-                        var outlineWheel = false;
-                        var source = mxEvent.getSource(evt);
-
-                        while (source != null)
-                        {
-                                if (source == outline.outline.view.canvas.ownerSVGElement)
-                                {
-                                        outlineWheel = true;
-                                        break;
-                                }
-
-                                source = source.parentNode;
-                        }
-
-                        if (outlineWheel)
-                        {
-                                if (up)
-                                {
-                                        zoomInAction.funct();
-                                }
-                                else
-                                {
-                                        zoomOutAction.funct();
-                                }
-                        }
-                });
-        }
->>>>>>> 298fa2f1
 };
 
 /**
@@ -4337,7 +2234,6 @@
  */
 var LayersWindow = function(editorUi, x, y, w, h)
 {
-<<<<<<< HEAD
     var graph = editorUi.editor.graph;
     
     var div = document.createElement('div');
@@ -4946,616 +2842,6 @@
         mxEvent.removeListener(window, 'resize', resizeListener);
         this.window.destroy();
     }
-=======
-        var graph = editorUi.editor.graph;
-
-        var div = document.createElement('div');
-        div.style.userSelect = 'none';
-        div.style.background = (Dialog.backdropColor == 'white') ? 'whiteSmoke' : Dialog.backdropColor;
-        div.style.border = '1px solid whiteSmoke';
-        div.style.height = '100%';
-        div.style.marginBottom = '10px';
-        div.style.overflow = 'auto';
-
-        var tbarHeight = (!EditorUi.compactUi) ? '30px' : '26px';
-
-        var listDiv = document.createElement('div')
-        listDiv.style.backgroundColor = (Dialog.backdropColor == 'white') ? '#dcdcdc' : Dialog.backdropColor;
-        listDiv.style.position = 'absolute';
-        listDiv.style.overflow = 'auto';
-        listDiv.style.left = '0px';
-        listDiv.style.right = '0px';
-        listDiv.style.top = '0px';
-        listDiv.style.bottom = (parseInt(tbarHeight) + 7) + 'px';
-        div.appendChild(listDiv);
-
-        var dragSource = null;
-        var dropIndex = null;
-
-        mxEvent.addListener(div, 'dragover', function(evt)
-        {
-                evt.dataTransfer.dropEffect = 'move';
-                dropIndex = 0;
-                evt.stopPropagation();
-                evt.preventDefault();
-        });
-
-        // Workaround for "no element found" error in FF
-        mxEvent.addListener(div, 'drop', function(evt)
-        {
-                evt.stopPropagation();
-                evt.preventDefault();
-        });
-
-        var layerCount = null;
-        var selectionLayer = null;
-
-        var ldiv = document.createElement('div');
-
-        ldiv.className = 'geToolbarContainer';
-        ldiv.style.position = 'absolute';
-        ldiv.style.bottom = '0px';
-        ldiv.style.left = '0px';
-        ldiv.style.right = '0px';
-        ldiv.style.height = tbarHeight;
-        ldiv.style.overflow = 'hidden';
-        ldiv.style.padding = (!EditorUi.compactUi) ? '1px' : '4px 0px 3px 0px';
-        ldiv.style.backgroundColor = (Dialog.backdropColor == 'white') ? 'whiteSmoke' : Dialog.backdropColor;
-        ldiv.style.borderWidth = '1px 0px 0px 0px';
-        ldiv.style.borderColor = '#c3c3c3';
-        ldiv.style.borderStyle = 'solid';
-        ldiv.style.display = 'block';
-        ldiv.style.whiteSpace = 'nowrap';
-
-        if (mxClient.IS_QUIRKS)
-        {
-                ldiv.style.filter = 'none';
-        }
-
-        var link = document.createElement('a');
-        link.className = 'geButton';
-
-        if (mxClient.IS_QUIRKS)
-        {
-                link.style.filter = 'none';
-        }
-
-        var removeLink = link.cloneNode();
-        removeLink.innerHTML = '<div class="geSprite geSprite-delete" style="display:inline-block;"></div>';
-
-        mxEvent.addListener(removeLink, 'click', function(evt)
-        {
-                if (graph.isEnabled())
-                {
-                        graph.model.beginUpdate();
-                        try
-                        {
-                                var index = graph.model.root.getIndex(selectionLayer);
-                                graph.removeCells([selectionLayer], false);
-
-                                // Creates default layer if no layer exists
-                                if (graph.model.getChildCount(graph.model.root) == 0)
-                                {
-                                        graph.model.add(graph.model.root, new mxCell());
-                                        graph.setDefaultParent(null);
-                                }
-                                else if (index > 0 && index <= graph.model.getChildCount(graph.model.root))
-                                {
-                                        graph.setDefaultParent(graph.model.getChildAt(graph.model.root, index - 1));
-                                }
-                                else
-                                {
-                                        graph.setDefaultParent(null);
-                                }
-                        }
-                        finally
-                        {
-                                graph.model.endUpdate();
-                        }
-                }
-
-                mxEvent.consume(evt);
-        });
-
-        if (!graph.isEnabled())
-        {
-                removeLink.className = 'geButton mxDisabled';
-        }
-
-        ldiv.appendChild(removeLink);
-
-        var insertLink = link.cloneNode();
-        insertLink.setAttribute('title', mxUtils.trim(mxResources.get('moveSelectionTo', [''])));
-        insertLink.innerHTML = '<div class="geSprite geSprite-insert" style="display:inline-block;"></div>';
-
-        mxEvent.addListener(insertLink, 'click', function(evt)
-        {
-                if (graph.isEnabled() && !graph.isSelectionEmpty())
-                {
-                        editorUi.editor.graph.popupMenuHandler.hideMenu();
-
-                        var menu = new mxPopupMenu(mxUtils.bind(this, function(menu, parent)
-                        {
-                                for (var i = layerCount - 1; i >= 0; i--)
-                                {
-                                        (mxUtils.bind(this, function(child)
-                                        {
-                                                var item = menu.addItem(graph.convertValueToString(child) ||
-                                                                mxResources.get('background'), null, mxUtils.bind(this, function()
-                                                {
-                                                        graph.moveCells(graph.getSelectionCells(), 0, 0, false, child);
-                                                }), parent);
-
-                                                if (graph.getSelectionCount() == 1 && graph.model.isAncestor(child, graph.getSelectionCell()))
-                                                {
-                                                        menu.addCheckmark(item, Editor.checkmarkImage);
-                                                }
-
-                                        }))(graph.model.getChildAt(graph.model.root, i));
-                                }
-                        }));
-                        menu.div.className += ' geMenubarMenu';
-                        menu.smartSeparators = true;
-                        menu.showDisabled = true;
-                        menu.autoExpand = true;
-
-                        // Disables autoexpand and destroys menu when hidden
-                        menu.hideMenu = mxUtils.bind(this, function()
-                        {
-                                mxPopupMenu.prototype.hideMenu.apply(menu, arguments);
-                                menu.destroy();
-                        });
-
-                        var offset = mxUtils.getOffset(insertLink);
-                        menu.popup(offset.x, offset.y + insertLink.offsetHeight, null, evt);
-
-                        // Allows hiding by clicking on document
-                        editorUi.setCurrentMenu(menu);
-                }
-        });
-
-        ldiv.appendChild(insertLink);
-
-        var dataLink = link.cloneNode();
-        dataLink.innerHTML = '<div class="geSprite geSprite-dots" style="display:inline-block;"></div>';
-        dataLink.setAttribute('title', mxResources.get('rename'));
-
-        mxEvent.addListener(dataLink, 'click', function(evt)
-        {
-                if (graph.isEnabled())
-                {
-                        editorUi.showDataDialog(selectionLayer);
-                }
-
-                mxEvent.consume(evt);
-        });
-
-        if (!graph.isEnabled())
-        {
-                dataLink.className = 'geButton mxDisabled';
-        }
-
-        ldiv.appendChild(dataLink);
-
-        function renameLayer(layer)
-        {
-                if (graph.isEnabled() && layer != null)
-                {
-                        var label = graph.convertValueToString(layer);
-                        var dlg = new FilenameDialog(editorUi, label || mxResources.get('background'), mxResources.get('rename'), mxUtils.bind(this, function(newValue)
-                        {
-                                if (newValue != null)
-                                {
-                                        graph.cellLabelChanged(layer, newValue);
-                                }
-                        }), mxResources.get('enterName'));
-                        editorUi.showDialog(dlg.container, 300, 100, true, true);
-                        dlg.init();
-                }
-        };
-
-        var duplicateLink = link.cloneNode();
-        duplicateLink.innerHTML = '<div class="geSprite geSprite-duplicate" style="display:inline-block;"></div>';
-
-        mxEvent.addListener(duplicateLink, 'click', function(evt)
-        {
-                if (graph.isEnabled())
-                {
-                        var newCell = null;
-                        graph.model.beginUpdate();
-                        try
-                        {
-                                newCell = graph.cloneCell(selectionLayer);
-                                graph.cellLabelChanged(newCell, mxResources.get('untitledLayer'));
-                                newCell.setVisible(true);
-                                newCell = graph.addCell(newCell, graph.model.root);
-                                graph.setDefaultParent(newCell);
-                        }
-                        finally
-                        {
-                                graph.model.endUpdate();
-                        }
-
-                        if (newCell != null && !graph.isCellLocked(newCell))
-                        {
-                                graph.selectAll(newCell);
-                        }
-                }
-        });
-
-        if (!graph.isEnabled())
-        {
-                duplicateLink.className = 'geButton mxDisabled';
-        }
-
-        ldiv.appendChild(duplicateLink);
-
-        var addLink = link.cloneNode();
-        addLink.innerHTML = '<div class="geSprite geSprite-plus" style="display:inline-block;"></div>';
-        addLink.setAttribute('title', mxResources.get('addLayer'));
-
-        mxEvent.addListener(addLink, 'click', function(evt)
-        {
-                if (graph.isEnabled())
-                {
-                        graph.model.beginUpdate();
-
-                        try
-                        {
-                                var cell = graph.addCell(new mxCell(mxResources.get('untitledLayer')), graph.model.root);
-                                graph.setDefaultParent(cell);
-                        }
-                        finally
-                        {
-                                graph.model.endUpdate();
-                        }
-                }
-
-                mxEvent.consume(evt);
-        });
-
-        if (!graph.isEnabled())
-        {
-                addLink.className = 'geButton mxDisabled';
-        }
-
-        ldiv.appendChild(addLink);
-
-        div.appendChild(ldiv);
-
-        function refresh()
-        {
-                layerCount = graph.model.getChildCount(graph.model.root)
-                listDiv.innerHTML = '';
-
-                function addLayer(index, label, child, defaultParent)
-                {
-                        var ldiv = document.createElement('div');
-                        ldiv.className = 'geToolbarContainer';
-
-                        ldiv.style.overflow = 'hidden';
-                        ldiv.style.position = 'relative';
-                        ldiv.style.padding = '4px';
-                        ldiv.style.height = '22px';
-                        ldiv.style.display = 'block';
-                        ldiv.style.backgroundColor = (Dialog.backdropColor == 'white') ? 'whiteSmoke' : Dialog.backdropColor;
-                        ldiv.style.borderWidth = '0px 0px 1px 0px';
-                        ldiv.style.borderColor = '#c3c3c3';
-                        ldiv.style.borderStyle = 'solid';
-                        ldiv.style.whiteSpace = 'nowrap';
-                        ldiv.setAttribute('title', label);
-
-                        var left = document.createElement('div');
-                        left.style.display = 'inline-block';
-                        left.style.width = '100%';
-                        left.style.textOverflow = 'ellipsis';
-                        left.style.overflow = 'hidden';
-
-                        mxEvent.addListener(ldiv, 'dragover', function(evt)
-                        {
-                                evt.dataTransfer.dropEffect = 'move';
-                                dropIndex = index;
-                                evt.stopPropagation();
-                                evt.preventDefault();
-                        });
-
-                        mxEvent.addListener(ldiv, 'dragstart', function(evt)
-                        {
-                                dragSource = ldiv;
-
-                                // Workaround for no DnD on DIV in FF
-                                if (mxClient.IS_FF)
-                                {
-                                        // LATER: Check what triggers a parse as XML on this in FF after drop
-                                        evt.dataTransfer.setData('Text', '<layer/>');
-                                }
-                        });
-
-                        mxEvent.addListener(ldiv, 'dragend', function(evt)
-                        {
-                                if (dragSource != null && dropIndex != null)
-                                {
-                                        graph.addCell(child, graph.model.root, dropIndex);
-                                }
-
-                                dragSource = null;
-                                dropIndex = null;
-                                evt.stopPropagation();
-                                evt.preventDefault();
-                        });
-
-                        var btn = document.createElement('img');
-                        btn.setAttribute('draggable', 'false');
-                        btn.setAttribute('align', 'top');
-                        btn.setAttribute('border', '0');
-                        btn.style.padding = '4px';
-                        btn.setAttribute('title', mxResources.get('lockUnlock'));
-
-                        var state = graph.view.getState(child);
-                        var style = (state != null) ? state.style : graph.getCellStyle(child);
-
-                        if (mxUtils.getValue(style, 'locked', '0') == '1')
-                        {
-                                btn.setAttribute('src', Dialog.prototype.lockedImage);
-                        }
-                        else
-                        {
-                                btn.setAttribute('src', Dialog.prototype.unlockedImage);
-                        }
-
-                        if (graph.isEnabled())
-                        {
-                                btn.style.cursor = 'pointer';
-                        }
-
-                        mxEvent.addListener(btn, 'click', function(evt)
-                        {
-                                if (graph.isEnabled())
-                                {
-                                        var value = null;
-
-                                        graph.getModel().beginUpdate();
-                                        try
-                                        {
-                                        value = (mxUtils.getValue(style, 'locked', '0') == '1') ? null : '1';
-                                        graph.setCellStyles('locked', value, [child]);
-                                        }
-                                        finally
-                                        {
-                                                graph.getModel().endUpdate();
-                                        }
-
-                                        if (value == '1')
-                                        {
-                                                graph.removeSelectionCells(graph.getModel().getDescendants(child));
-                                        }
-
-                                        mxEvent.consume(evt);
-                                }
-                        });
-
-                        left.appendChild(btn);
-
-                        var inp = document.createElement('input');
-                        inp.setAttribute('type', 'checkbox');
-                        inp.setAttribute('title', mxResources.get('hideIt', [child.value || mxResources.get('background')]));
-                        inp.style.marginLeft = '4px';
-                        inp.style.marginRight = '6px';
-                        inp.style.marginTop = '4px';
-                        left.appendChild(inp);
-
-                        if (graph.model.isVisible(child))
-                        {
-                                inp.setAttribute('checked', 'checked');
-                                inp.defaultChecked = true;
-                        }
-
-                        mxEvent.addListener(inp, 'click', function(evt)
-                        {
-                                graph.model.setVisible(child, !graph.model.isVisible(child));
-                                mxEvent.consume(evt);
-                        });
-
-                        mxUtils.write(left, label);
-                        ldiv.appendChild(left);
-
-                        if (graph.isEnabled())
-                        {
-                                // Fallback if no drag and drop is available
-                                if (mxClient.IS_TOUCH || mxClient.IS_POINTER || mxClient.IS_VML ||
-                                        (mxClient.IS_IE && document.documentMode < 10))
-                                {
-                                        var right = document.createElement('div');
-                                        right.style.display = 'block';
-                                        right.style.textAlign = 'right';
-                                        right.style.whiteSpace = 'nowrap';
-                                        right.style.position = 'absolute';
-                                        right.style.right = '6px';
-                                        right.style.top = '6px';
-
-                                        // Poor man's change layer order
-                                        if (index > 0)
-                                        {
-                                                var img2 = document.createElement('a');
-
-                                                img2.setAttribute('title', mxResources.get('toBack'));
-
-                                                img2.className = 'geButton';
-                                                img2.style.cssFloat = 'none';
-                                                img2.innerHTML = '&#9660;';
-                                                img2.style.width = '14px';
-                                                img2.style.height = '14px';
-                                                img2.style.fontSize = '14px';
-                                                img2.style.margin = '0px';
-                                                img2.style.marginTop = '-1px';
-                                                right.appendChild(img2);
-
-                                                mxEvent.addListener(img2, 'click', function(evt)
-                                                {
-                                                        if (graph.isEnabled())
-                                                        {
-                                                                graph.addCell(child, graph.model.root, index - 1);
-                                                        }
-
-                                                        mxEvent.consume(evt);
-                                                });
-                                        }
-
-                                        if (index >= 0 && index < layerCount - 1)
-                                        {
-                                                var img1 = document.createElement('a');
-
-                                                img1.setAttribute('title', mxResources.get('toFront'));
-
-                                                img1.className = 'geButton';
-                                                img1.style.cssFloat = 'none';
-                                                img1.innerHTML = '&#9650;';
-                                                img1.style.width = '14px';
-                                                img1.style.height = '14px';
-                                                img1.style.fontSize = '14px';
-                                                img1.style.margin = '0px';
-                                                img1.style.marginTop = '-1px';
-                                                right.appendChild(img1);
-
-                                                mxEvent.addListener(img1, 'click', function(evt)
-                                                {
-                                                        if (graph.isEnabled())
-                                                        {
-                                                                graph.addCell(child, graph.model.root, index + 1);
-                                                        }
-
-                                                        mxEvent.consume(evt);
-                                                });
-                                        }
-
-                                        ldiv.appendChild(right);
-                                }
-
-                                if (mxClient.IS_SVG && (!mxClient.IS_IE || document.documentMode >= 10))
-                                {
-                                        ldiv.setAttribute('draggable', 'true');
-                                        ldiv.style.cursor = 'move';
-                                }
-                        }
-
-                        mxEvent.addListener(ldiv, 'dblclick', function(evt)
-                        {
-                                var nodeName = mxEvent.getSource(evt).nodeName;
-
-                                if (nodeName != 'INPUT' && nodeName != 'IMG')
-                                {
-                                        renameLayer(child);
-                                        mxEvent.consume(evt);
-                                }
-                        });
-
-                        if (graph.getDefaultParent() == child)
-                        {
-                                ldiv.style.background =  (Dialog.backdropColor == 'white') ? '#e6eff8' : '#505759';
-                                ldiv.style.fontWeight = (graph.isEnabled()) ? 'bold' : '';
-                                selectionLayer = child;
-                        }
-                        else
-                        {
-                                mxEvent.addListener(ldiv, 'click', function(evt)
-                                {
-                                        if (graph.isEnabled())
-                                        {
-                                                graph.setDefaultParent(defaultParent);
-                                                graph.view.setCurrentRoot(null);
-                                                refresh();
-                                        }
-                                });
-                        }
-
-                        listDiv.appendChild(ldiv);
-                };
-
-                // Cannot be moved or deleted
-                for (var i = layerCount - 1; i >= 0; i--)
-                {
-                        (mxUtils.bind(this, function(child)
-                        {
-                                addLayer(i, graph.convertValueToString(child) ||
-                                        mxResources.get('background'), child, child);
-                        }))(graph.model.getChildAt(graph.model.root, i));
-                }
-
-                var label = graph.convertValueToString(selectionLayer) || mxResources.get('background');
-                removeLink.setAttribute('title', mxResources.get('removeIt', [label]));
-                duplicateLink.setAttribute('title', mxResources.get('duplicateIt', [label]));
-                dataLink.setAttribute('title', mxResources.get('editData'));
-
-                if (graph.isSelectionEmpty())
-                {
-                        insertLink.className = 'geButton mxDisabled';
-                }
-        };
-
-        refresh();
-        graph.model.addListener(mxEvent.CHANGE, function()
-        {
-                refresh();
-        });
-
-        graph.selectionModel.addListener(mxEvent.CHANGE, function()
-        {
-                if (graph.isSelectionEmpty())
-                {
-                        insertLink.className = 'geButton mxDisabled';
-                }
-                else
-                {
-                        insertLink.className = 'geButton';
-                }
-        });
-
-        this.window = new mxWindow(mxResources.get('layers'), div, x, y, w, h, true, true);
-        this.window.minimumSize = new mxRectangle(0, 0, 120, 120);
-        this.window.destroyOnClose = false;
-        this.window.setMaximizable(false);
-        this.window.setResizable(true);
-        this.window.setClosable(true);
-        this.window.setVisible(true);
-
-        this.window.addListener(mxEvent.SHOW, mxUtils.bind(this, function()
-        {
-                this.window.fit();
-        }));
-
-        // Make refresh available via instance
-        this.refreshLayers = refresh;
-
-        this.window.setLocation = function(x, y)
-        {
-                var iw = window.innerWidth || document.body.clientWidth || document.documentElement.clientWidth;
-                var ih = window.innerHeight || document.body.clientHeight || document.documentElement.clientHeight;
-
-                x = Math.max(0, Math.min(x, iw - this.table.clientWidth));
-                y = Math.max(0, Math.min(y, ih - this.table.clientHeight - 48));
-
-                if (this.getX() != x || this.getY() != y)
-                {
-                        mxWindow.prototype.setLocation.apply(this, arguments);
-                }
-        };
-
-        var resizeListener = mxUtils.bind(this, function()
-        {
-                var x = this.window.getX();
-                var y = this.window.getY();
-
-                this.window.setLocation(x, y);
-        });
-
-        mxEvent.addListener(window, 'resize', resizeListener);
-
-        this.destroy = function()
-        {
-                mxEvent.removeListener(window, 'resize', resizeListener);
-                this.window.destroy();
-        }
->>>>>>> 298fa2f1
 };
 
 /**
@@ -5563,264 +2849,6 @@
  */
 var EditMiniConfigDialog = function(editorUi,vertices,edges)
 {
-<<<<<<< HEAD
-    var div = document.createElement('div');
-    div.style.textAlign = 'right';
-
-    var header = document.createElement('h2');
-    header.textContent = "Minimega Script";
-        header.style.marginTop = "0";
-        header.style.marginBottom = "10px";
-    header.style.textAlign = 'left';
-
-        div.appendChild(header);
-
-    var textarea = document.createElement('textarea');
-    textarea.setAttribute('wrap', 'off');
-    textarea.setAttribute('spellcheck', 'false');
-    textarea.setAttribute('autocorrect', 'off');
-    textarea.setAttribute('autocomplete', 'off');
-    textarea.setAttribute('autocapitalize', 'off');
-    textarea.style.overflow = 'auto';
-    textarea.style.resize = 'none';
-    textarea.style.width = '100%';
-    textarea.style.height = '360px';
-    textarea.style.lineHeight = 'initial';
-    textarea.style.marginBottom = '16px';
-    var vlans_in_use = {};
-    var vlan_count =10;
-    var vlanid = "a";
-    function searchNextVlan(v){
-        if (!vlans_in_use.hasOwnProperty(v.toString())){
-            vlans_in_use[v.toString()]=true;
-            return v;
-        }
-        while (vlans_in_use.hasOwnProperty(vlanid)){
-            c = vlanid.charCodeAt(vlanid.length-1);
-            if (c == 122){
-                index = v.length-1;
-                carry = 0;
-                while (index > -1){
-                    if (vlanid.charCodeAt(index) == 122){
-                        vlanid = vlanid.substr(0, index) + "a"+ vlanid.substr(index + 1);
-                        carry++;
-                    }
-                    else {
-                        vlanid = vlanid.substr(0, index) + String.fromCharCode(vlanid.charCodeAt(index) + 1)+ vlanid.substr(index + 1);
-                    }
-                    index--;
-                }
-                if (carry == vlanid.length){
-                    vlanid += "a";
-                }
-            }
-            else {
-                vlanid = vlanid.substr(0, vlanid.length -1 ) + String.fromCharCode(c + 1);
-            }
-        }
-        vlans_in_use[vlanid]=true;
-        return vlanid;
-    }
-
-    // Standardizes all cells to have standard value object
-    function checkValue(cell){
-        var value = cell.getValue();
-        if (!mxUtils.isNode(value)){
-            var doc = mxUtils.createXmlDocument();
-            var obj = doc.createElement('object');
-            obj.setAttribute('label', value || '');
-            value = obj;
-            cell.setValue(value);
-        }
-    }
-
-    function lookforvlan(cell){
-        checkValue(cell);
-        // Check if vertex is a switch, if it is and it does not have a vlan set all edges to a new vlan
-        if (cell.getStyle().includes("switch")){
-            if (cell.getAttribute("vlan") == undefined ){
-                cell.setAttribute("vlan", searchNextVlan(vlan_count).toString());
-            } 
-            for (var i =0; i< cell.getEdgeCount();i++){
-                var e = cell.getEdgeAt(i);
-                checkValue(e);
-                e.setAttribute("vlan",cell.getAttribute("vlan"));
-            }
-        } else {
-            for (var i =0; i< cell.getEdgeCount();i++){
-                var e = cell.getEdgeAt(i);
-                checkValue(e);
-                // check if edge has a vlan
-                if (e.getAttribute("vlan") != undefined) {
-                    if (!vlans_in_use.hasOwnProperty(e.getAttribute("vlan"))){
-                        vlans_in_use[e.getAttribute("vlan")]=true;
-                    }
-                    continue
-                }
-                var ec;
-
-                // Figure out which end is the true target for the edge
-                if (e.source.getId() != cell.getId()){
-                    ec = e.source;
-                } else {ec = e.target;}
-                if (ec == null){
-                    return;
-                }
-                checkValue(ec);
-
-                // if connected vertex is a switch get the vlan number or sets one for the switch and the edge
-                if (ec.getStyle().includes("switch")){
-                    if (ec.getAttribute("vlan") == undefined){
-                        e.setAttribute("vlan", searchNextVlan(vlan_count).toString());
-                        ec.setAttribute("vlan", e.getAttribute("vlan"));
-                    } else {e.setAttribute("vlan", ec.getAttribute("vlan"));}
-                } // If its any other device just set a new vlan to the edge
-                else {
-                    e.setAttribute("vlan", searchNextVlan(vlanid).toString());
-                }
-            }
-        }
-    }
-
-    //Walk through all existing edges
-    
-    edges.forEach(e => {
-    checkValue(e);
-    if (e.getAttribute("vlan") != undefined){
-        if (!vlans_in_use.hasOwnProperty(e.getAttribute("vlan"))){
-            vlans_in_use[e.getAttribute("vlan")]=true;
-        }
-    }});
-    
-    var count =0;
-    var parameters = {memory:"2048", vcpu:"1", network:undefined,kernel:undefined,initrd:undefined,disk:undefined,snapshot:true,cdrom:undefined};
-    var config = "";
-    var prev_dev_config = "";
-    var prev_dev = {};
-    vertices.forEach(cell => {
-        var dev_config="";
-        var name = "";
-        lookforvlan(cell);
-        // if vertex is a switch skip the device in config
-        cell.setAttribute("type","diagraming");
-        if (cell.getStyle().includes("switch")){return;}
-        if (cell.getStyle().includes("router")){cell.setAttribute("type","router");}
-        if (cell.getStyle().includes("firewall")){cell.setAttribute("type","firewall");}
-        if (cell.getStyle().includes("desktop")){cell.setAttribute("type","desktop");}
-        if (cell.getStyle().includes("server")){cell.setAttribute("type","server");}
-        if (cell.getStyle().includes("mobile")){cell.setAttribute("type","mobile");}
-        if (cell.getAttribute("type") == "diagraming"){
-            return;
-        }
-        
-        if (cell.getAttribute("name") != undefined) {
-            config += `## Config for ${cell.getAttribute("name")}\n`;
-            name = cell.getAttribute("name");
-        } 
-        else {
-            config+= `##Config for a ${cell.getAttribute("type")} device #${count}\n`;
-            name = `${cell.getAttribute("type")}_device_${count}`
-        }
-        count++;
-
-        var clear ="";
-        var net ="";
-                for (var i =0; i< cell.getEdgeCount();i++){
-                    var e = cell.getEdgeAt(i);
-                    net += `vlan-${e.getAttribute("vlan")}`;
-                    if (i+1 < cell.getEdgeCount()){
-                        net += ' ';
-                    }
-                }
-                if (net == ""){
-                    delete prev_dev["network"];
-                    clear += "clear vm config network"
-                }
-                else {
-                    if (cell.getAttribute("network") != net){
-                        cell.setAttribute("network",net);
-                    }
-                    if (prev_dev["network"] != net){
-                    prev_dev["network"] = net
-                    config += `vm config network ${net} \n`;
-                    }
-                }
-
-        // Generate configuration for parameters
-        for (const p in parameters) {
-            // If there is no configuration for a parameter and the previous device had one clear it
-            if ((cell.getAttribute(p) == undefined || cell.getAttribute(p) == "undefined") && prev_dev.hasOwnProperty(p)){
-                if (p != "network"){
-                    delete prev_dev[p];
-                    clear +=`clear vm config ${p}\n`;
-                }
-            }
-            // if it has a configuration for the parameter set it else issue a default value
-            if (cell.getAttribute(p) != undefined && cell.getAttribute(p) != "undefined") { 
-                if(prev_dev[p] != cell.getAttribute(p)){
-                    prev_dev[p] = cell.getAttribute(p);
-                    config += `vm config ${p} ${cell.getAttribute(p)} \n`;
-                }
-            }
-            else {
-                //if (parameters[p] != undefined && !prev_dev_config.includes(`vm config ${p} ${parameters[p]} \n`)){
-                if (parameters[p] != undefined && prev_dev[p] != parameters[p]){
-                    //dev_config += `vm config ${p} ${parameters[p]} \n`;
-                    prev_dev[p] = cell.getAttribute(p);
-                    config += `vm config ${p} ${parameters[p]} \n`;
-                }
-            }
-          }
-        
-        config += clear;
-        if (cell.getStyle().includes("container")){config+=`vm launch container ${name}\n\n`;}
-        else {config+=`vm launch kvm ${name}\n\n`;}
-    });
-    textarea.value = config + "## Starting all VM's\nvm start all\n";
-    div.appendChild(textarea);
-    
-    this.init = function()
-    {
-        textarea.focus();
-    };
-    
-    // Enables dropping files
-    if (Graph.fileSupport)
-    {
-        function handleDrop(evt)
-        {
-            evt.stopPropagation();
-            evt.preventDefault();
-            
-            if (evt.dataTransfer.files.length > 0)
-            {
-                var file = evt.dataTransfer.files[0];
-                var reader = new FileReader();
-                
-                reader.onload = function(e)
-                {
-                    textarea.value = e.target.result;
-                };
-                
-                reader.readAsText(file);
-            }
-            else
-            {
-                textarea.value = editorUi.extractGraphModelFromEvent(evt);
-            }
-        };
-        
-        function handleDragOver(evt)
-        {
-            evt.stopPropagation();
-            evt.preventDefault();
-        };
-
-        // Setup the dnd listeners.
-        textarea.addEventListener('dragover', handleDragOver, false);
-        textarea.addEventListener('drop', handleDrop, false);
-    }
-=======
         var div = document.createElement('div');
         div.style.textAlign = 'right';
 
@@ -6090,7 +3118,6 @@
                 textarea.addEventListener('dragover', handleDragOver, false);
                 textarea.addEventListener('drop', handleDrop, false);
         }
->>>>>>> 298fa2f1
 
         var formdiv = document.createElement('div');
         div.appendChild(formdiv);
@@ -6107,34 +3134,6 @@
 
         cbdiv.appendChild(checkbox);
         cbdiv.appendChild(checkboxLabel);
-<<<<<<< HEAD
-    
-    var cancelBtn = mxUtils.button(mxResources.get('cancel'), function()
-    {
-        editorUi.hideDialog();
-    });
-    cancelBtn.className = 'geBtn';
-    
-    if (editorUi.editor.cancelFirst)
-    {
-        formdiv.appendChild(cancelBtn);
-    }
-
-    var runBtn = mxUtils.button(mxResources.get('run'), function()
-    {
-        // Removes all illegal control characters before parsing
-        var data = Graph.zapGremlins(mxUtils.trim(textarea.value));
-
-        let cmds = data.split('\n').map(l => {
-          return l.trim();
-        }).filter(l => {
-          return !(l === '' || l.startsWith('#'));
-        }).map(l => {
-          return {
-            command: l
-          };
-        });
-=======
 
         var cancelBtn = mxUtils.button(mxResources.get('cancel'), function()
         {
@@ -6161,7 +3160,6 @@
                     command: l
                   };
                 });
->>>>>>> 298fa2f1
 
                 var resetmm = [{command: "clear all"}];
                 if (checkbox.checked) {
@@ -6171,30 +3169,6 @@
                   cmds = tmp;
                 }
 
-<<<<<<< HEAD
-        var responseDlg = new MiniResponseDialog(editorUi);
-        $.post('/commands', JSON.stringify(cmds), function(resp){
-          editorUi.showDialog(responseDlg.container, 820, 600, true, false);
-          responseDlg.init();
-          for (let i = 0; i < resp.length; i++) {
-            let rs  = resp[i];
-            let cmd  = cmds[i];
-            responseDlg.appendRow(cmd.command, rs);
-          }
-        }, "json");
-
-        editorUi.hideDialog();
-    });
-    runBtn.className = 'geBtn gePrimaryBtn';
-    formdiv.appendChild(runBtn);
-
-    if (!editorUi.editor.cancelFirst)
-    {
-        formdiv.appendChild(cancelBtn);
-    }
-
-    this.container = div;
-=======
                 var responseDlg = new MiniResponseDialog(editorUi);
                 $.post('/commands', JSON.stringify(cmds), function(resp){
                   editorUi.showDialog(responseDlg.container, 820, 600, true, false);
@@ -6217,7 +3191,6 @@
         }
 
         this.container = div;
->>>>>>> 298fa2f1
 };
 
 /**
@@ -6227,13 +3200,12 @@
 
 var MiniResponseDialog = function(editorUi)
 {
-<<<<<<< HEAD
     var div = document.createElement('div');
 
     var header = document.createElement('h2');
     header.textContent = "Minimega Response";
-        header.style.marginTop = "0";
-        header.style.marginBottom = "10px";
+    header.style.marginTop = "0";
+    header.style.marginBottom = "10px";
 
     var tdiv = document.createElement('div');
     tdiv.style.overflowY = 'scroll';
@@ -6252,7 +3224,7 @@
     table.style.lineHeight = 'initial';
     table.style.marginBottom = '16px';
 
-        tdiv.appendChild(table);
+    tdiv.appendChild(table);
 
     div.appendChild(header);
     div.appendChild(tdiv);
@@ -6272,90 +3244,27 @@
     table.appendChild(theader);
 
     this.appendRow = function(cmd, resps) {
-      let row = document.createElement('tr');
-      row.style.verticalAlign = 'top';
-
-      let cmdTd = document.createElement('td');
-      let respTd = document.createElement('td');
-
-      cmdTd.textContent = cmd;
-
-      for (let r of resps){
-        if (r.Error) {
-          respTd.textContent = "Error: " + r.Error;
-          respTd.style.color = "red";
-          respTd.style.fontWeight = "bold";
+        let row = document.createElement('tr');
+        row.style.verticalAlign = 'top';
+
+        let cmdTd = document.createElement('td');
+        let respTd = document.createElement('td');
+
+        cmdTd.textContent = cmd;
+
+        for (let r of resps){
+            if (r.Error) {
+            respTd.textContent = "Error: " + r.Error;
+            respTd.style.color = "red";
+            respTd.style.fontWeight = "bold";
         } else if (r.Response) {
-          respTd.textContent = r.Response;
+            respTd.textContent = r.Response;
         } else {
-=======
-        var div = document.createElement('div');
-
-        var header = document.createElement('h2');
-        header.textContent = "Minimega Response";
-        header.style.marginTop = "0";
-        header.style.marginBottom = "10px";
-
-        var tdiv = document.createElement('div');
-        tdiv.style.overflowY = 'scroll';
-        tdiv.style.height = '500px';
-
-        var table = document.createElement('table');
-        table.setAttribute('wrap', 'off');
-        table.setAttribute('spellcheck', 'false');
-        table.setAttribute('autocorrect', 'off');
-        table.setAttribute('autocomplete', 'off');
-        table.setAttribute('autocapitalize', 'off');
-        table.style.overflow = 'auto';
-        table.style.resize = 'none';
-        table.style.width = '800px';
-        table.style.height = '100%';
-        table.style.lineHeight = 'initial';
-        table.style.marginBottom = '16px';
-
-        tdiv.appendChild(table);
-
-        div.appendChild(header);
-        div.appendChild(tdiv);
-
-        let theader = document.createElement('tr');
-        theader.style.verticalAlign = 'top';
-        theader.style.fontWeight = 'bold';
-
-        let cmdTh = document.createElement('th');
-        cmdTh.textContent = "Command";
-        theader.appendChild(cmdTh);
-
-        let respTh = document.createElement('th');
-        respTh.textContent = "Response";
-        theader.appendChild(respTh);
-
-        table.appendChild(theader);
-
-        this.appendRow = function(cmd, resps) {
-          let row = document.createElement('tr');
-          row.style.verticalAlign = 'top';
-
-          let cmdTd = document.createElement('td');
-          let respTd = document.createElement('td');
-
-          cmdTd.textContent = cmd;
-
-          for (let r of resps){
-            if (r.Error) {
-              respTd.textContent = "Error: " + r.Error;
-              respTd.style.color = "red";
-              respTd.style.fontWeight = "bold";
-            } else if (r.Response) {
-              respTd.textContent = r.Response;
-            } else {
->>>>>>> 298fa2f1
-              // blank response
-              respTd.innerHTML = "&#10004;"
-              respTd.style.color = "green";
-            }
-<<<<<<< HEAD
-      }
+                // blank response
+                respTd.innerHTML = "&#10004;"
+                respTd.style.color = "green";
+            }
+        }
 
       table.appendChild(row);
       row.appendChild(cmdTd);
@@ -6366,26 +3275,12 @@
     {
         table.focus();
     };
-=======
-          }
-
-          table.appendChild(row);
-          row.appendChild(cmdTd);
-          row.appendChild(respTd);
-        }
-
-        this.init = function()
-        {
-                table.focus();
-        };
->>>>>>> 298fa2f1
-
-        var formdiv = document.createElement('div');
-        formdiv.style.textAlign = 'right';
-        formdiv.style.marginTop = '20px';
-        div.appendChild(formdiv);
-
-<<<<<<< HEAD
+
+    var formdiv = document.createElement('div');
+    formdiv.style.textAlign = 'right';
+    formdiv.style.marginTop = '20px';
+    div.appendChild(formdiv);
+
     var cancelBtn = mxUtils.button(mxResources.get('cancel'), function()
     {
         editorUi.hideDialog();
@@ -6410,32 +3305,6 @@
     }
 
     this.container = div;
-=======
-        var cancelBtn = mxUtils.button(mxResources.get('cancel'), function()
-        {
-                editorUi.hideDialog();
-        });
-        cancelBtn.className = 'geBtn';
-
-        if (editorUi.editor.cancelFirst)
-        {
-                formdiv.appendChild(cancelBtn);
-        }
-
-        var okBtn = mxUtils.button(mxResources.get('ok'), function()
-        {
-                editorUi.hideDialog();
-        });
-        okBtn.className = 'geBtn gePrimaryBtn';
-        formdiv.appendChild(okBtn);
-
-        if (!editorUi.editor.cancelFirst)
-        {
-                formdiv.appendChild(cancelBtn);
-        }
-
-        this.container = div;
->>>>>>> 298fa2f1
 };
 
 /**
