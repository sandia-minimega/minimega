// Copyright (2012) Sandia Corporation.
// Under the terms of Contract DE-AC04-94AL85000 with Sandia Corporation,
// the U.S. Government retains certain rights in this software.

package main

import (
	"bridge"
	"encoding/gob"
	"errors"
	"fmt"
	"io/ioutil"
	log "minilog"
	"os"
	"path/filepath"
	"strconv"
	"strings"
	"sync"
<<<<<<< HEAD
	"text/tabwriter"
	"time"

	proc "github.com/c9s/goprocinfo/linux"
=======
	"time"
>>>>>>> 5a203a8a
)

const (
	VM_NET_DRIVER_DEFAULT = "e1000"
	QMP_CONNECT_RETRY     = 50
	QMP_CONNECT_DELAY     = 100
)

var (
	killAck chan int // channel that all VMs ack on when killed
	vmID    *Counter // channel of new VM IDs
)

type VMType int

const (
	_ VMType = iota
	KVM
	CONTAINER
)

type VM interface {
	GetID() int               // GetID returns the VM's per-host unique ID
	GetName() string          // GetName returns the VM's per-host unique name
	GetNamespace() string     // GetNamespace returns the VM's namespace
	GetNetworks() []NetConfig // GetNetworks returns an ordered, deep copy of the NetConfigs associated with the vm.
	GetHost() string          // GetHost returns the hostname that the VM is running on
	GetState() VMState
	GetLaunchTime() time.Time // GetLaunchTime returns the time when the VM was launched
	GetType() VMType
	GetInstancePath() string
	GetUUID() string

	// Life cycle functions
	Launch() error
	Kill() error
	Start() error
	Stop() error
	Flush() error

	String() string
	Info(string) (string, error)

	Screenshot(int) ([]byte, error)

	Tag(string) string          // Tag gets the value of the given tag
	SetTag(string, string)      // SetTag updates the given tag
	GetTags() map[string]string // GetTags returns a copy of the tags
	ClearTag(string)            // ClearTag deletes one or all tags

	// Conflicts checks whether the VMs have conflicting configs. Called
	// when we create a VM but before adding it to the list of VMs.
	Conflicts(VM) error

	SetCCActive(bool)
	HasCC() bool

	UpdateNetworks()

	// NetworkConnect updates the VM's config to reflect that it has been
	// connected to the specified bridge and VLAN.
	NetworkConnect(int, string, int) error

	// NetworkDisconnect updates the VM's config to reflect that the specified
	// tap has been disconnected.
	NetworkDisconnect(int) error

	// Qos functions
	GetQos() [][]bridge.QosOption
	UpdateQos(uint, bridge.QosOption) error
	ClearQos(uint) error
	ClearAllQos() error

	ProcStats() (map[int]*ProcStats, error)

	// Make a deep copy that shouldn't be used for anything but reads
	Copy() VM
}

// BaseVM provides the bare-bones for base VM functionality. It implements
// several functions from the VM interface that are relatively common. All
// newly created VM types will most likely embed this struct to reuse the base
// functionality.
type BaseVM struct {
	BaseConfig // embed

	ID        int
	Name      string
	Namespace string // namespace this VM belongs to
	Host      string // hostname where this VM is running

<<<<<<< HEAD
	State    VMState
	Type     VMType
	ActiveCC bool // set when CC is active
=======
	State      VMState
	LaunchTime time.Time
	Type       VMType
	ActiveCC   bool // set when CC is active
>>>>>>> 5a203a8a

	lock sync.Mutex // synchronizes changes to this VM

	kill chan bool // channel to signal the vm to shut down

	instancePath string
}

// Valid names for output masks for `vm info`, in preferred output order
var vmInfo = []string{
	// generic fields
	"id", "name", "state", "uptime", "namespace", "type", "uuid", "cc_active",
	// network fields
	"vlan", "bridge", "tap", "mac", "ip", "ip6", "qos",
	// more generic fields but want next to vcpus
	"memory",
	// kvm fields
	"vcpus", "disk", "snapshot", "initrd", "kernel", "cdrom", "migrate",
	"append", "serial-ports", "virtio-ports", "vnc_port",
	// container fields
	"filesystem", "hostname", "init", "preinit", "fifo", "console_port",
	// more generic fields (tags can be huge so throw it at the end)
	"tags",
}

// Valid names for output masks for `vm summary`, in preferred output order
var vmInfoLite = []string{
	// generic fields
	"id", "name", "state", "namespace", "type", "uuid", "cc_active",
	// network fields
	"vlan",
}

func init() {
	killAck = make(chan int)

	vmID = NewCounter()

	// for serializing VMs
	gob.Register(VMs{})
	gob.Register(&KvmVM{})
	gob.Register(&ContainerVM{})
}

func NewVM(name, namespace string, vmType VMType, config VMConfig) (VM, error) {
	switch vmType {
	case KVM:
		return NewKVM(name, namespace, config)
	case CONTAINER:
		return NewContainer(name, namespace, config)
	}

	return nil, errors.New("unknown VM type")
}

// NewBaseVM creates a new VM, copying the specified configs. After a VM is
// created, it can be Launched.
func NewBaseVM(name, namespace string, config VMConfig) *BaseVM {
	vm := new(BaseVM)

	vm.BaseConfig = config.BaseConfig.Copy() // deep-copy configured fields
	vm.ID = vmID.Next()
	if name == "" {
		vm.Name = fmt.Sprintf("vm-%d", vm.ID)
	} else {
		vm.Name = name
	}

	vm.Host = hostname
	vm.Namespace = namespace

	// generate a UUID if we don't have one
	if vm.UUID == "" {
		vm.UUID = generateUUID()
	}

	// Initialize tags, if not already
	if vm.Tags == nil {
		vm.Tags = map[string]string{}
	}

	// generate MAC addresses if any are unassigned. Don't bother checking
	// for collisions -- based on the birthday paradox, there's only a
	// 0.016% chance of collisions when running 10K VMs (one interface/VM).
	for i := range vm.Networks {
		if vm.Networks[i].MAC == "" {
			vm.Networks[i].MAC = randomMac()
		}
	}

	vm.kill = make(chan bool)

	vm.instancePath = filepath.Join(*f_base, strconv.Itoa(vm.ID))

	vm.State = VM_BUILDING
	vm.LaunchTime = time.Now()

	// New VMs are returned pre-locked. This ensures that the first operation
	// called on a new VM is Launch.
	vm.lock.Lock()

	return vm
}

// copy a BaseVM... assume that lock is held.
func (vm *BaseVM) copy() *BaseVM {
	vm2 := new(BaseVM)

	// Make copies of all fields except lock/kill
	vm2.BaseConfig = vm.BaseConfig.Copy()
	vm2.ID = vm.ID
	vm2.Name = vm.Name
	vm2.Namespace = vm.Namespace
	vm2.Host = vm.Host
	vm2.State = vm.State
	vm2.LaunchTime = vm.LaunchTime
	vm2.Type = vm.Type
	vm2.ActiveCC = vm.ActiveCC
	vm2.instancePath = vm.instancePath

	return vm2
}

func (s VMType) String() string {
	switch s {
	case KVM:
		return "kvm"
	case CONTAINER:
		return "container"
	default:
		return "???"
	}
}

func ParseVMType(s string) (VMType, error) {
	switch s {
	case "kvm":
		return KVM, nil
	case "container":
		return CONTAINER, nil
	default:
		return 0, errors.New("invalid VMType")
	}
}

// findVMType tries to find a key that parses to a valid VMType. Useful for
// hunting through a command's BoolArgs.
func findVMType(args map[string]bool) (VMType, error) {
	for k := range args {
		if res, err := ParseVMType(k); err == nil {
			return res, nil
		}
	}

	return 0, errors.New("invalid VMType")
}

func (vm *BaseVM) GetID() int {
	return vm.ID
}

func (vm *BaseVM) GetName() string {
	return vm.Name
}

func (vm *BaseVM) GetNamespace() string {
	return vm.Namespace
}

func (vm *BaseVM) GetNetworks() []NetConfig {
	vm.lock.Lock()
	defer vm.lock.Unlock()

	// Make a deep copy of the NetConfigs
	n := make([]NetConfig, len(vm.Networks))
	copy(n, vm.Networks)

	return n
}

func (vm *BaseVM) GetHost() string {
	return vm.Host
}

func (vm *BaseVM) GetUUID() string {
	return vm.UUID
}

func (vm *BaseVM) GetState() VMState {
	vm.lock.Lock()
	defer vm.lock.Unlock()

	return vm.State
}

func (vm *BaseVM) GetLaunchTime() time.Time {
	vm.lock.Lock()
	defer vm.lock.Unlock()

	return vm.LaunchTime
}

func (vm *BaseVM) GetType() VMType {
	return vm.Type
}

func (vm *BaseVM) GetInstancePath() string {
	return vm.instancePath
}

func (vm *BaseVM) Kill() error {
	vm.lock.Lock()
	defer vm.lock.Unlock()

	if vm.State&VM_KILLABLE == 0 {
		return fmt.Errorf("invalid VM state to kill: %d %v", vm.ID, vm.State)
	}

	// Close the channel to signal to all dependent goroutines that they should
	// stop. Anyone blocking on the channel will unblock immediately.
	// http://golang.org/ref/spec#Receive_operator
	close(vm.kill)

	return nil
}

func (vm *BaseVM) Flush() error {
	return os.RemoveAll(vm.instancePath)
}

func (vm *BaseVM) Tag(t string) string {
	vm.lock.Lock()
	defer vm.lock.Unlock()

	return vm.Tags[t]
}

func (vm *BaseVM) SetTag(t, v string) {
	vm.lock.Lock()
	defer vm.lock.Unlock()

	vm.Tags[t] = v
}

func (vm *BaseVM) GetTags() map[string]string {
	vm.lock.Lock()
	defer vm.lock.Unlock()

	res := map[string]string{}
	for k, v := range vm.Tags {
		res[k] = v
	}

	return res
}

func (vm *BaseVM) ClearTag(t string) {
	vm.lock.Lock()
	defer vm.lock.Unlock()

	if t == Wildcard {
		vm.Tags = make(map[string]string)
	} else {
		delete(vm.Tags, t)
	}
}

func (vm *BaseVM) UpdateNetworks() {
	vm.lock.Lock()
	defer vm.lock.Unlock()

	for i := range vm.Networks {
		n := &vm.Networks[i]
		tap, err := bridges.FindTap(n.Tap)
		if err != nil {
			// weird...
			n.RxRate, n.TxRate = 0, 0
			continue
		}

		n.RxRate, n.TxRate = tap.BandwidthStats()

		n.IP4 = tap.IP4
		n.IP6 = tap.IP6
	}
}

func (vm *BaseVM) UpdateQos(tap uint, op bridge.QosOption) error {
	vm.lock.Lock()
	defer vm.lock.Unlock()

	if tap >= uint(len(vm.Networks)) {
		return fmt.Errorf("invalid tap index specified: %d", tap)
	}

	bName := vm.Networks[tap].Bridge
	tapName := vm.Networks[tap].Tap

	br, err := getBridge(bName)
	if err != nil {
		return err
	}
	return br.UpdateQos(tapName, op)
}

func (vm *BaseVM) ClearAllQos() error {
	vm.lock.Lock()
	defer vm.lock.Unlock()

	for _, nc := range vm.Networks {
		b, err := getBridge(nc.Bridge)
		if err != nil {
			log.Error("failed to get bridge %s for vm %s", nc.Bridge, vm.GetName())
			return err
		}
		err = b.ClearQos(nc.Tap)
		if err != nil {
			log.Error("failed to remove qos from vm %s", vm.GetName())
			return err
		}
	}
	return nil
}

func (vm *BaseVM) ClearQos(tap uint) error {
	vm.lock.Lock()
	defer vm.lock.Unlock()

	if tap >= uint(len(vm.Networks)) {
		return fmt.Errorf("invalid tap index specified: %d", tap)
	}
	nc := vm.Networks[tap]
	b, err := getBridge(nc.Bridge)
	if err != nil {
		return err
	}

	return b.ClearQos(nc.Tap)
}

func (vm *BaseVM) GetQos() [][]bridge.QosOption {
	vm.lock.Lock()
	defer vm.lock.Unlock()

	var res [][]bridge.QosOption

	for _, nc := range vm.Networks {
		b, err := getBridge(nc.Bridge)
		if err != nil {
			log.Error("failed to get bridge %s for vm %s", nc.Bridge, vm.GetName())
			continue
		}

		q := b.GetQos(nc.Tap)
		if q != nil {
			res = append(res, q)
		}
	}
	return res
}

func (vm *BaseVM) SetCCActive(active bool) {
	vm.lock.Lock()
	defer vm.lock.Unlock()

	vm.ActiveCC = active
}

func (vm *BaseVM) HasCC() bool {
	vm.lock.Lock()
	defer vm.lock.Unlock()

	return vm.ActiveCC
}

func (vm *BaseVM) NetworkConnect(pos int, bridge string, vlan int) error {
	vm.lock.Lock()
	defer vm.lock.Unlock()

	if len(vm.Networks) <= pos {
		return fmt.Errorf("no network %v, VM only has %v networks", pos, len(vm.Networks))
	}

	net := &vm.Networks[pos]

	log.Debug("moving network connection: %v %v %v -> %v %v", vm.ID, pos, net.VLAN, bridge, vlan)

	// Do this before disconnecting from the old bridge in case the new one was
	// mistyped or invalid.
	dst, err := getBridge(bridge)
	if err != nil {
		return err
	}

	// Disconnect from the old bridge, if we were connected
	if net.VLAN != DisconnectedVLAN {
		src, err := getBridge(net.Bridge)
		if err != nil {
			return err
		}

		if err := src.RemoveTap(net.Tap); err != nil {
			return err
		}

		src.ReapTaps()
	}

	// Connect to the new bridge
	if err := dst.AddTap(net.Tap, net.MAC, vlan, false); err != nil {
		return err
	}

	// Record updates to the VM config
	net.VLAN = vlan
	net.Bridge = bridge

	return nil
}

func (vm *BaseVM) NetworkDisconnect(pos int) error {
	vm.lock.Lock()
	defer vm.lock.Unlock()

	if len(vm.Networks) <= pos {
		return fmt.Errorf("no network %v, VM only has %v networks", pos, len(vm.Networks))
	}

	net := &vm.Networks[pos]

	// Don't try to diconnect an interface that is already disconnected...
	if net.VLAN == DisconnectedVLAN {
		return nil
	}

	log.Debug("disconnect network connection: %v %v %v", vm.ID, pos, net)

	br, err := getBridge(net.Bridge)
	if err != nil {
		return err
	}

	if err := br.RemoveTap(net.Tap); err != nil {
		return err
	}

	net.Bridge = ""
	net.VLAN = DisconnectedVLAN

	return nil
}

// info returns information about the VM for the provided field.
func (vm *BaseVM) Info(field string) (string, error) {
	vm.lock.Lock()
	defer vm.lock.Unlock()

	var vals []string

	switch field {
	case "id":
		return strconv.Itoa(vm.ID), nil
	case "name":
		return vm.Name, nil
	case "namespace":
		return vm.Namespace, nil
	case "state":
		return vm.State.String(), nil
	case "uptime":
		return time.Since(vm.LaunchTime).String(), nil
	case "type":
		return vm.Type.String(), nil
	case "vlan":
		for _, net := range vm.Networks {
			if net.VLAN == DisconnectedVLAN {
				vals = append(vals, "disconnected")
			} else {
				vals = append(vals, printVLAN(net.VLAN))
			}
		}
	case "bridge":
		for _, v := range vm.Networks {
			vals = append(vals, v.Bridge)
		}
	case "tap":
		for _, v := range vm.Networks {
			vals = append(vals, v.Tap)
		}
	case "mac":
		for _, v := range vm.Networks {
			vals = append(vals, v.MAC)
		}
	case "ip":
		for _, v := range vm.Networks {
			vals = append(vals, v.IP4)
		}
	case "ip6":
		for _, v := range vm.Networks {
			vals = append(vals, v.IP6)
		}
	case "qos":
		for idx, v := range vm.Networks {
			s := vm.QosString(v.Bridge, v.Tap, strconv.Itoa(idx))
			if s != "" {
				vals = append(vals, s)
			}
		}
	case "tags":
		return vm.Tags.String(), nil
	case "cc_active":
		return strconv.FormatBool(vm.ActiveCC), nil
	default:
		// at this point, hopefully field is part of BaseConfig
		return vm.BaseConfig.Info(field)
	}

	return fmt.Sprintf("%v", vals), nil
}

// setState updates the vm state, and write the state to file. Assumes that the
// caller has locked the vm.
func (vm *BaseVM) setState(s VMState) {
	log.Debug("updating vm %v state: %v -> %v", vm.ID, vm.State, s)
	vm.State = s

	err := ioutil.WriteFile(vm.path("state"), []byte(s.String()), 0666)
	if err != nil {
		log.Error("write instance state file: %v", err)
	}
}

// setError updates the vm state and records the error in the vm's tags.
// Assumes that the caller has locked the vm.
func (vm *BaseVM) setError(err error) {
	vm.Tags["error"] = err.Error()
	vm.setState(VM_ERROR)
}

// writeTaps writes the vm's taps to disk in the vm's instance path.
func (vm *BaseVM) writeTaps() error {
	taps := []string{}
	for _, net := range vm.Networks {
		taps = append(taps, net.Tap)
	}

	f := vm.path("taps")
	if err := ioutil.WriteFile(f, []byte(strings.Join(taps, "\n")), 0666); err != nil {
		return fmt.Errorf("write instance taps file: %v", err)
	}

	return nil
}

func (vm *BaseVM) conflicts(vm2 *BaseVM) error {
	// Return error if two VMs have same name or UUID
	if vm.Namespace == vm2.Namespace {
		if vm.Name == vm2.Name {
			return fmt.Errorf("duplicate VM name: %s", vm.Name)
		}

		if vm.UUID == vm2.UUID {
			return fmt.Errorf("duplicate VM UUID: %s", vm.UUID)
		}
	}

	// Warn if we see two VMs that share a MAC on the same VLAN
	for _, n := range vm.Networks {
		for _, n2 := range vm2.Networks {
			if n.MAC == n2.MAC && n.VLAN == n2.VLAN {
				log.Warn("duplicate MAC/VLAN: %v/%v for %v and %v", vm.ID, vm2.ID)
			}
		}
	}

	return nil
}

// path joins instancePath with provided path
func (vm *BaseVM) path(s string) string {
	return filepath.Join(vm.instancePath, s)
}

// inNamespace tests whether vm is part of active namespace, if there is one.
// When there isn't an active namespace, all vms return true.
func inNamespace(vm VM) bool {
	if vm == nil {
		return false
	}

	namespace := GetNamespaceName()

	return namespace == "" || vm.GetNamespace() == namespace
}

func vmNotFound(name string) error {
	return fmt.Errorf("vm not found: %v", name)
}

func vmNotRunning(name string) error {
	return fmt.Errorf("vm not running: %v", name)
}

func vmNotKVM(name string) error {
	return fmt.Errorf("vm not KVM: %v", name)
}

func vmNotContainer(name string) error {
	return fmt.Errorf("vm not container: %v", name)
}

func isVMNotFound(err string) bool {
	return strings.HasPrefix(err, "vm not found: ")
}

func getConfig(vm VM) BaseConfig {
	switch vm := vm.(type) {
	case *KvmVM:
		return vm.BaseConfig
	case *ContainerVM:
		return vm.BaseConfig
	}

	return BaseConfig{}
}<|MERGE_RESOLUTION|>--- conflicted
+++ resolved
@@ -16,14 +16,7 @@
 	"strconv"
 	"strings"
 	"sync"
-<<<<<<< HEAD
-	"text/tabwriter"
 	"time"
-
-	proc "github.com/c9s/goprocinfo/linux"
-=======
-	"time"
->>>>>>> 5a203a8a
 )
 
 const (
@@ -115,16 +108,10 @@
 	Namespace string // namespace this VM belongs to
 	Host      string // hostname where this VM is running
 
-<<<<<<< HEAD
-	State    VMState
-	Type     VMType
-	ActiveCC bool // set when CC is active
-=======
 	State      VMState
 	LaunchTime time.Time
 	Type       VMType
 	ActiveCC   bool // set when CC is active
->>>>>>> 5a203a8a
 
 	lock sync.Mutex // synchronizes changes to this VM
 
