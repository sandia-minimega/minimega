--- conflicted
+++ resolved
@@ -80,11 +80,12 @@
 }
 
 // Total memory committed across all VMs in current namespace.
-func (vms VMs) MemCommit() int {
-	vmLock.Lock()
-	defer vmLock.Unlock()
-
-	total := 0
+func (vms VMs) MemCommit() uint64 {
+	vmLock.Lock()
+	defer vmLock.Unlock()
+
+	total := uint64(0)
+
 	for _, vm := range vms {
 		if inNamespace(vm) {
 			total += vm.GetMem()
@@ -95,11 +96,11 @@
 }
 
 // Total cpus committed across all VMs in current namespace.
-func (vms VMs) CPUCommit() int {
-	vmLock.Lock()
-	defer vmLock.Unlock()
-
-	total := 0
+func (vms VMs) CPUCommit() uint64 {
+	vmLock.Lock()
+	defer vmLock.Unlock()
+
+	total := uint64(0)
 
 	for _, vm := range vms {
 		if inNamespace(vm) {
@@ -336,11 +337,7 @@
 	return res
 }
 
-<<<<<<< HEAD
-func (vms VMs) Launch(q *QueuedVMs) <-chan error {
-=======
-func (vms VMs) Launch(namespace string, q QueuedVMs) <-chan error {
->>>>>>> dc54f4c0
+func (vms VMs) Launch(namespace string, q *QueuedVMs) <-chan error {
 	out := make(chan error)
 
 	if err := q.GetFiles(); err != nil {
