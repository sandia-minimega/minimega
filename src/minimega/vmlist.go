// Copyright (2012) Sandia Corporation.
// Under the terms of Contract DE-AC04-94AL85000 with Sandia Corporation,
// the U.S. Government retains certain rights in this software.

package main

import (
	"fmt"
	log "minilog"
	"os"
	"ranges"
	"strconv"
	"sync"
	"time"
)

// VMs contains all the VMs running on this host, the key is the VM's ID
type VMs map[int]VM

// namespace returns the VMs that are part of the currently active namespace,
// if there is one. Otherwise, returns itself.
func (vms VMs) namespace() VMs {
	if namespace == "" {
		return vms
	}

	res := map[int]VM{}
	for id, vm := range vms {
		if vm.GetNamespace() == namespace {
			res[id] = vm
		}
	}

	return res
}

// apply applies the provided function to the vm in VMs whose name or ID
// matches the provided vm parameter.
func (vms VMs) apply(idOrName string, fn func(VM) error) error {
	vm := vms.findVm(idOrName)
	if vm == nil {
		return vmNotFound(idOrName)
	}
	return fn(vm)
}

func saveConfig(fns map[string]VMConfigFns, configs interface{}) []string {
	var cmds = []string{}

	for k, fns := range fns {
		if fns.PrintCLI != nil {
			if v := fns.PrintCLI(configs); len(v) > 0 {
				cmds = append(cmds, v)
			}
		} else if v := fns.Print(configs); len(v) > 0 {
			cmds = append(cmds, fmt.Sprintf("vm config %s %s", k, v))
		}
	}

	return cmds
}

func (vms VMs) save(file *os.File, target string) error {
	// Stop on the first error
	var err error

	expandVmTargets(target, false, func(vm VM, _ bool) (bool, error) {
		if err != nil {
			return true, err
		}

		// build up the command list to re-launch this vm, first clear all
		// previous configuration.
		cmds := []string{"clear vm config"}

		cmds = append(cmds, saveConfig(baseConfigFns, vm.Config())...)

		switch vm := vm.(type) {
		case *KvmVM:
			cmds = append(cmds, saveConfig(kvmConfigFns, &vm.KVMConfig)...)
		case *ContainerVM:
			cmds = append(cmds, saveConfig(containerConfigFns, &vm.ContainerConfig)...)
		default:
		}

		arg := vm.GetName()
		if arg == "" {
			arg = "1"
		}
		cmds = append(cmds, fmt.Sprintf("vm launch %v %v", vm.GetType(), arg))

		// and a blank line
		cmds = append(cmds, "")

		// write commands to file
		for _, cmd := range cmds {
			if _, err = file.WriteString(cmd + "\n"); err != nil {
				return true, err
			}
		}

		return true, nil
	})

	return err
}

func (vms VMs) qmp(idOrName, qmp string) (string, error) {
	vm := vms.findVm(idOrName)
	if vm == nil {
		return "", vmNotFound(idOrName)
	}

	if vm, ok := vm.(*KvmVM); ok {
		return vm.QMPRaw(qmp)
	}

	return "", vmNotKVM(idOrName)
}

func (vms VMs) screenshot(idOrName string, max int) ([]byte, error) {
	vm := vms.findVm(idOrName)
	if vm == nil {
		return nil, vmNotFound(idOrName)
	}

	if vm, ok := vm.(*KvmVM); ok {
		return vm.Screenshot(max)
	}

	return nil, vmNotPhotogenic(idOrName)
}

func (vms VMs) migrate(idOrName, filename string) error {
	vm := vms.findVm(idOrName)
	if vm == nil {
		return vmNotFound(idOrName)
	}

	if vm, ok := vm.(*KvmVM); ok {
		return vm.Migrate(filename)
	}

	return vmNotKVM(idOrName)
}

// findVm finds a VM based on it's ID or Name, ensuring that the VM is part of
// the current namespace, if one is active. Returns nil if no such VM exists.
func (vms VMs) findVm(idOrName string) (vm VM) {
	if id, err := strconv.Atoi(idOrName); err == nil {
		vm = vms[id]
	} else {
		// Search for VM by name
		for _, v := range vms {
			if v.GetName() == idOrName {
				vm = v
				break
			}
		}
	}

	if vm != nil && (namespace != "" && vm.GetNamespace() != namespace) {
		vm = nil
	}

	return
}

<<<<<<< HEAD
// launch one VM of a given type. This call should be "non-blocking" -- the VM
// will ack on the provided channel when it has finished launching. The name
// should be globally unique.
func (vms VMs) launch(name string, vmType VMType, ack chan int) error {
=======
// launch one VM of a given type.
func (vms VMs) launch(name string, vmType VMType) error {
	vmLock.Lock()

	// Make sure that there isn't an existing VM with the same name
	if name != "" {
		for _, vm := range vms {
			if vm.GetName() == name {
				return fmt.Errorf("vm launch duplicate VM name: %s", name)
			}
		}
	}

>>>>>>> 854288e5
	var vm VM
	switch vmType {
	case KVM:
		vm = NewKVM(name)
	case CONTAINER:
		vm = NewContainer(name)
	default:
		// TODO
	}

	vms[vm.GetID()] = vm

	// Done with lock -- actually launching the VM should acquire the VM's
	// lock, as needed.
	vmLock.Unlock()

	return vm.Launch()
}

func (vms VMs) start(target string) []error {
	return expandVmTargets(target, true, func(vm VM, wild bool) (bool, error) {
		if wild && vm.GetState()&(VM_PAUSED|VM_BUILDING) != 0 {
			// If wild, we only start VMs in the building or running state
			return true, vm.Start()
		} else if !wild && vm.GetState()&VM_RUNNING == 0 {
			// If not wild, start VMs that aren't already running
			return true, vm.Start()
		}

		return false, nil
	})
}

func (vms VMs) stop(target string) []error {
	return expandVmTargets(target, true, func(vm VM, _ bool) (bool, error) {
		if vm.GetState()&VM_RUNNING != 0 {
			return true, vm.Stop()
		}

		return false, nil
	})
}

func (vms VMs) kill(target string) []error {
	killedVms := map[int]bool{}

	errs := expandVmTargets(target, false, func(vm VM, _ bool) (bool, error) {
		if vm.GetState()&VM_KILLABLE == 0 {
			return false, nil
		}

		if err := vm.Kill(); err != nil {
			log.Error("unleash the zombie VM: %v", err)
		} else {
			killedVms[vm.GetID()] = true
		}
		return true, nil
	})

outer:
	for len(killedVms) > 0 {
		select {
		case id := <-killAck:
			log.Info("VM %v killed", id)
			delete(killedVms, id)
		case <-time.After(COMMAND_TIMEOUT * time.Second):
			log.Error("vm kill timeout")
			break outer
		}
	}

	for id := range killedVms {
		log.Info("VM %d failed to acknowledge kill", id)
	}

	return errs
}

func (vms VMs) flush() {
	vmLock.Lock()
	defer vmLock.Unlock()

	for i, vm := range vms.namespace() {
		if vm.GetState()&(VM_QUIT|VM_ERROR) != 0 {
			log.Infoln("deleting VM: ", i)

			vm.Flush()

			delete(vms, i)
		}
	}
}

func (vms VMs) info() ([]string, [][]string, error) {
	table := [][]string{}

	for _, vm := range vms.namespace() {
		row := []string{}

		for _, mask := range vmMasks {
			if v, err := vm.Info(mask); err != nil {
				// Field not set for VM type, replace with placeholder
				row = append(row, "N/A")
			} else {
				row = append(row, v)
			}
		}

		table = append(table, row)
	}

	return vmMasks, table, nil
}

// cleanDirs removes all isntance directories in the minimega base directory
func (vms VMs) cleanDirs() {
	log.Debugln("cleanDirs")
	for _, vm := range vms.namespace() {
		path := vm.GetInstancePath()
		log.Debug("cleaning instance path: %v", path)
		err := os.RemoveAll(path)
		if err != nil {
			log.Error("clearDirs: %v", err)
		}
	}
}

// expandVmTargets is the fan out/in method to apply a function to a set of VMs
// specified by target. Specifically, it:
//
// 	1. Expands target to a list of VM names and IDs (or wild)
// 	2. Invokes fn on all the matching VMs
// 	3. Collects all the errors from the invoked fns
// 	4. Records in the log a list of VMs that were not found
//
// The fn that is passed in takes two arguments: the VM struct and a boolean
// specifying whether the invocation was wild or not. The fn returns a boolean
// that indicates whether the target was applicable (e.g. calling start on an
// already running VM would not be applicable) and an error.
//
// The concurrent boolean controls whether fn is run concurrently on multiple
// VMs or not. If the fns alter state they can set this flag to false rather
// than dealing with locking.
func expandVmTargets(target string, concurrent bool, fn func(VM, bool) (bool, error)) []error {
	names := map[string]bool{} // Names of VMs for which to apply fn
	ids := map[int]bool{}      // IDs of VMs for which to apply fn

	vals, err := ranges.SplitList(target)
	if err != nil {
		return []error{err}
	}
	for _, v := range vals {
		id, err := strconv.Atoi(v)
		if err == nil {
			ids[id] = true
		} else {
			names[v] = true
		}
	}
	wild := hasWildcard(names)
	delete(names, Wildcard)

	// wg determine when it's okay to close errChan
	var wg sync.WaitGroup
	errChan := make(chan error)

	// lock prevents concurrent writes to results
	var lock sync.Mutex
	results := map[string]bool{}

	// Wrap function with magic
	magicFn := func(vm VM) {
		defer wg.Done()
		ok, err := fn(vm, wild)
		if err != nil {
			errChan <- err
		}

		lock.Lock()
		defer lock.Unlock()
		results[vm.GetName()] = ok
		results[strconv.Itoa(vm.GetID())] = ok
	}

	for _, vm := range vms.namespace() {
		if wild || names[vm.GetName()] || ids[vm.GetID()] {
			delete(names, vm.GetName())
			delete(ids, vm.GetID())
			wg.Add(1)

			// Use concurrency only if requested
			if concurrent {
				go magicFn(vm)
			} else {
				magicFn(vm)
			}
		}
	}

	go func() {
		wg.Wait()
		close(errChan)
	}()

	var errs []error

	for err := range errChan {
		errs = append(errs, err)
	}

	// Special cases: specified one VM and
	//   1. it wasn't found
	//   2. it wasn't a valid target (e.g. start already running VM)
	if len(vals) == 1 && !wild {
		if (len(names) + len(ids)) == 1 {
			errs = append(errs, vmNotFound(vals[0]))
		} else if !results[vals[0]] {
			errs = append(errs, fmt.Errorf("VM state error: %v", vals[0]))
		}
	}

	// Log the names/ids of the vms that weren't found
	if (len(names) + len(ids)) > 0 {
		vals := []string{}
		for v := range names {
			vals = append(vals, v)
		}
		for v := range ids {
			vals = append(vals, strconv.Itoa(v))
		}
		log.Info("VMs not found: %v", vals)
	}

	return errs
}<|MERGE_RESOLUTION|>--- conflicted
+++ resolved
@@ -166,12 +166,6 @@
 	return
 }
 
-<<<<<<< HEAD
-// launch one VM of a given type. This call should be "non-blocking" -- the VM
-// will ack on the provided channel when it has finished launching. The name
-// should be globally unique.
-func (vms VMs) launch(name string, vmType VMType, ack chan int) error {
-=======
 // launch one VM of a given type.
 func (vms VMs) launch(name string, vmType VMType) error {
 	vmLock.Lock()
@@ -185,7 +179,6 @@
 		}
 	}
 
->>>>>>> 854288e5
 	var vm VM
 	switch vmType {
 	case KVM:
