// Copyright (2012) Sandia Corporation.
// Under the terms of Contract DE-AC04-94AL85000 with Sandia Corporation,
// the U.S. Government retains certain rights in this software.
//
// David Fritz <djfritz@sandia.gov>

// command line interface for minimega
//
// The command line interface wraps a number of commands listed in the
// cliCommands map. Each entry to the map defines a function that is called
// when the command is invoked on the command line, as well as short and long
// form help. The record parameter instructs the cli to put the command in the
// command history.
//
// The cli uses the readline library for command history and tab completion.
// A separate command history is kept and used for writing the buffer out to
// disk.

package main

import (
	"fmt"
	"goreadline"
	"minicli"
	"miniclient"
	log "minilog"
	"os"
	"strings"
	"sync"
)

const (
	COMMAND_TIMEOUT = 10
)

var (
	// Prevents multiple commands from running at the same time
	cmdLock sync.Mutex
)

type CLIFunc func(*minicli.Command) *minicli.Response

// Sources of minicli.Commands. If minicli.Command.Source is not set, then we
// generated the Command programmatically.
var (
	SourceMeshage   = "meshage"
	SourceLocalCLI  = "local"
	SourceAttachCLI = "attach"
	SourceRead      = "read"
)

// cliSetup registers all the minimega handlers
func cliSetup() {
	registerHandlers("bridge", bridgeCLIHandlers)
	registerHandlers("capture", captureCLIHandlers)
	registerHandlers("cc", ccCLIHandlers)
	registerHandlers("deploy", deployCLIHandlers)
	registerHandlers("dnsmasq", dnsmasqCLIHandlers)
	registerHandlers("dot", dotCLIHandlers)
	registerHandlers("external", externalCLIHandlers)
	registerHandlers("history", historyCLIHandlers)
	registerHandlers("host", hostCLIHandlers)
	registerHandlers("io", ioCLIHandlers)
	registerHandlers("log", logCLIHandlers)
	registerHandlers("meshage", meshageCLIHandlers)
	registerHandlers("misc", miscCLIHandlers)
	registerHandlers("nuke", nukeCLIHandlers)
	registerHandlers("optimize", optimizeCLIHandlers)
	registerHandlers("qcow", qcowCLIHandlers)
	registerHandlers("shell", shellCLIHandlers)
	registerHandlers("vm", vmCLIHandlers)
	registerHandlers("vnc", vncCLIHandlers)
	registerHandlers("vyatta", vyattaCLIHandlers)
	registerHandlers("web", webCLIHandlers)
}

// wrapSimpleCLI wraps handlers that return a single response. This greatly
// reduces boilerplate code with minicli handlers.
func wrapSimpleCLI(fn func(*minicli.Command) *minicli.Response) minicli.CLIFunc {
	return func(c *minicli.Command, respChan chan minicli.Responses) {
		resp := fn(c)
		respChan <- minicli.Responses{resp}
	}
}

// forward receives minicli.Responses from in and forwards them to out.
func forward(in, out chan minicli.Responses) {
	for v := range in {
		out <- v
	}
}

// processCommands wraps minicli.ProcessCommand for multiple commands,
// combining their outputs into a single channel. This function does not
// acquire the cmdLock so it should only be called by functions that do.
func processCommands(cmd ...*minicli.Command) chan minicli.Responses {
	// Forward the responses and unlock when all are passed through
	out := make(chan minicli.Responses)
	ins := []chan minicli.Responses{}

	for _, c := range cmd {
		ins = append(ins, minicli.ProcessCommand(c))
	}

	var wg sync.WaitGroup

	// De-mux ins into out
	for _, in := range ins {
		wg.Add(1)

		go func(in chan minicli.Responses) {
			// Mark done after we have read all the responses from in
			defer wg.Done()

			forward(in, out)
		}(in)
	}

	go func() {
		// Close after all de-muxing goroutines have completed
		defer close(out)

		wg.Wait()
	}()

	return out
}

// runCommand wraps processCommands, ensuring that the command execution lock
// is acquired before running the command.
func runCommand(cmd ...*minicli.Command) chan minicli.Responses {
	cmdLock.Lock()

	out := make(chan minicli.Responses)
	go func() {
		// Unlock and close the channel after forwarding all the responses
		defer cmdLock.Unlock()
		defer close(out)

<<<<<<< HEAD
		forward(processCommands(cmd...), out)
=======
		cmd, err := cliPreprocessor(cmd)
		if err != nil {
			log.Errorln(err)
			localChan <- minicli.Responses{
				&minicli.Response{
					Host:  hostname,
					Error: err.Error(),
				},
			}
			close(localChan)
			return
		}

		for resp := range minicli.ProcessCommand(cmd) {
			localChan <- resp
		}

		close(localChan)
>>>>>>> b7c0212f
	}()

	return out
}

// runCommandGlobally runs the given command across all nodes on meshage,
// including the local node and combines the results into a single channel.
func runCommandGlobally(cmd *minicli.Command) chan minicli.Responses {
	// Keep the original CLI input
	original := cmd.Original
	record := cmd.Record

	cmd, err := minicli.Compilef("mesh send %s .record %t %s", Wildcard, record, original)
	if err != nil {
		log.Fatal("cannot run `%v` globally -- %v", original, err)
	}
	cmd.Record = record

	return runCommand(cmd, cmd.Subcommand)
}

// runCommandHosts runs the given command on a set of hosts.
func runCommandHosts(hosts []string, cmd *minicli.Command) chan minicli.Responses {
	return runCommand(makeCommandHosts(hosts, cmd)...)
}

// makeCommandHosts creates commands to run the given command on a set of hosts
// handling the case where the local node is included in the list.
func makeCommandHosts(hosts []string, cmd *minicli.Command) []*minicli.Command {
	// filter out local node, if included
	var includeLocal bool
	var hosts2 []string

<<<<<<< HEAD
	for _, host := range hosts {
		if host == hostname {
			includeLocal = true
		} else {
			// Quote the hostname in case there are spaces
			hosts2 = append(hosts2, fmt.Sprintf("%q", host))
		}
=======
	cmd, err = cliPreprocessor(cmd)
	if err != nil {
		log.Errorln(err)
		out <- minicli.Responses{
			&minicli.Response{
				Host:  hostname,
				Error: err.Error(),
			},
		}
		close(out)
		return out
	}

	// Run the command (should be `mesh send all ...` and the subcommand which
	// should run locally).
	ins := []chan minicli.Responses{
		minicli.ProcessCommand(cmd),
		minicli.ProcessCommand(cmd.Subcommand),
>>>>>>> b7c0212f
	}

	targets := strings.Join(hosts2, ",")

	var cmds = []*minicli.Command{}

	if includeLocal {
		// Copy the command and clear the Source flag
		copied := new(minicli.Command)
		*copied = *cmd
		copied.Source = ""

		cmds = append(cmds, copied)
	}

	if len(hosts2) > 0 {
		// Keep the original CLI input
		original := cmd.Original
		record := cmd.Record

		if namespace != "" {
			original = fmt.Sprintf("namespace %q %v", namespace, original)
		}

		cmd, err := minicli.Compilef("mesh send %s .record %t %s", targets, record, original)
		if err != nil {
			log.Fatal("cannot run `%v` on hosts -- %v", original, err)
		}
		cmd.Record = record

		cmds = append(cmds, cmd)
	}

	return cmds
}

// local command line interface, wrapping readline
func cliLocal() {
	for {
		prompt := "minimega$ "
		if namespace != "" {
			prompt = fmt.Sprintf("minimega[%v]$ ", namespace)
		}

		line, err := goreadline.Rlwrap(prompt, true)
		if err != nil {
			break // EOF
		}
		command := string(line)
		log.Debug("got from stdin:", command)

		cmd, err := minicli.Compile(command)
		if err != nil {
			log.Error("%v", err)
			//fmt.Printf("closest match: TODO\n")
			continue
		}

		// No command was returned, must have been a blank line or a comment
		// line. Either way, don't try to run a nil command.
		if cmd == nil {
			continue
		}
		cmd.Source = SourceLocalCLI

		// HAX: Don't record the read command
		if hasCommand(cmd, "read") {
			cmd.Record = false
		}

		for resp := range runCommand(cmd) {
			// print the responses
			miniclient.Pager(resp.String())

			errs := resp.Error()
			if errs != "" {
				fmt.Fprintln(os.Stderr, errs)
			}
		}
	}
}

// cliPreprocessor allows modifying commands post-compile but pre-process.
// Currently the only preprocessor is the "file:" handler.
func cliPreprocessor(c *minicli.Command) (*minicli.Command, error) {
	return iomPreprocessor(c)
}<|MERGE_RESOLUTION|>--- conflicted
+++ resolved
@@ -99,6 +99,20 @@
 	ins := []chan minicli.Responses{}
 
 	for _, c := range cmd {
+		c, err := cliPreprocessor(c)
+		if err != nil {
+			log.Errorln(err)
+
+			out <- minicli.Responses{
+				&minicli.Response{
+					Host:  hostname,
+					Error: err.Error(),
+				},
+			}
+
+			break
+		}
+
 		ins = append(ins, minicli.ProcessCommand(c))
 	}
 
@@ -137,28 +151,7 @@
 		defer cmdLock.Unlock()
 		defer close(out)
 
-<<<<<<< HEAD
 		forward(processCommands(cmd...), out)
-=======
-		cmd, err := cliPreprocessor(cmd)
-		if err != nil {
-			log.Errorln(err)
-			localChan <- minicli.Responses{
-				&minicli.Response{
-					Host:  hostname,
-					Error: err.Error(),
-				},
-			}
-			close(localChan)
-			return
-		}
-
-		for resp := range minicli.ProcessCommand(cmd) {
-			localChan <- resp
-		}
-
-		close(localChan)
->>>>>>> b7c0212f
 	}()
 
 	return out
@@ -192,7 +185,6 @@
 	var includeLocal bool
 	var hosts2 []string
 
-<<<<<<< HEAD
 	for _, host := range hosts {
 		if host == hostname {
 			includeLocal = true
@@ -200,26 +192,6 @@
 			// Quote the hostname in case there are spaces
 			hosts2 = append(hosts2, fmt.Sprintf("%q", host))
 		}
-=======
-	cmd, err = cliPreprocessor(cmd)
-	if err != nil {
-		log.Errorln(err)
-		out <- minicli.Responses{
-			&minicli.Response{
-				Host:  hostname,
-				Error: err.Error(),
-			},
-		}
-		close(out)
-		return out
-	}
-
-	// Run the command (should be `mesh send all ...` and the subcommand which
-	// should run locally).
-	ins := []chan minicli.Responses{
-		minicli.ProcessCommand(cmd),
-		minicli.ProcessCommand(cmd.Subcommand),
->>>>>>> b7c0212f
 	}
 
 	targets := strings.Join(hosts2, ",")
