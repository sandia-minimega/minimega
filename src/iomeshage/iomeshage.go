// Copyright (2012) Sandia Corporation.
// Under the terms of Contract DE-AC04-94AL85000 with Sandia Corporation,
// the U.S. Government retains certain rights in this software.

package iomeshage

import (
	"errors"
	"fmt"
	"io"
	"io/ioutil"
	"math/rand"
	"meshage"
	log "minilog"
	"os"
	"path/filepath"
	"strings"
	"sync"
	"time"
)

const (
	MAX_ATTEMPTS = 3
	QUEUE_LEN    = 3
)

// IOMeshage object, which must have a base path to serve files on and a
// meshage node.
type IOMeshage struct {
	base      string                // base path for serving files
	node      *meshage.Node         // meshage node to use
	Messages  chan *meshage.Message // Incoming messages from meshage
	drainLock sync.RWMutex
	queue     chan bool

	// transferLock guards transfers
	transferLock sync.RWMutex
<<<<<<< HEAD
	transfers    map[string]*Transfer // current transfers
=======
	queue        chan bool

	rand *rand.Rand // RNG for this object
}
>>>>>>> 35d1fd70

	// tidLock guards TIDs
	tidLock sync.Mutex
	TIDs    map[int64]chan *Message // transfer ID -> channel

	rand *rand.Rand
}

// Transfer describes an in-flight transfer.
type Transfer struct {
	Dir      string         // temporary directory hold the file parts
	Filename string         // file name
	Parts    map[int64]bool // completed parts
	NumParts int            // total number of parts for this file
	Inflight int64          // currently in-flight part, -1 if none
	Queued   bool
}

var (
	timeout = time.Duration(30 * time.Second)
)

// New returns a new iomeshage object service base directory via meshage
func New(base string, node *meshage.Node) (*IOMeshage, error) {
	base = filepath.Clean(base)
	log.Debug("new iomeshage node on base %v", base)
	if err := os.MkdirAll(base, 0755); err != nil {
		return nil, err
	}

	r := &IOMeshage{
		base:      base,
		node:      node,
		Messages:  make(chan *meshage.Message, 1024),
		TIDs:      make(map[int64]chan *Message),
		transfers: make(map[string]*Transfer),
		queue:     make(chan bool, QUEUE_LEN),
		rand:      rand.New(rand.NewSource(time.Now().UnixNano())),
	}

	go r.handleMessages()

	return r, nil
}

func (iom *IOMeshage) info(file string) ([]*Message, error) {
	c := make(chan *Message)
	TID := iom.registerChan(c)
	defer iom.unregisterTID(TID)

	m := &Message{
		From:     iom.node.Name(),
		Type:     TYPE_INFO,
		Filename: file,
		TID:      TID,
	}
	recipients, err := iom.node.Broadcast(m)
	if err != nil {
		return nil, err
	}
	if log.WillLog(log.DEBUG) {
		log.Debug("sent info request to %v nodes", len(recipients))
	}

	var info []*Message

	// wait for n responses, or a timeout
	for i := 0; i < len(recipients); i++ {
		select {
		case resp := <-c:
			if log.WillLog(log.DEBUG) {
				log.Debugln("got response: ", resp)
			}
			if resp.ACK {
				if log.WillLog(log.DEBUG) {
					log.Debugln("got info from: ", resp.From)
				}
				info = append(info, resp)
			}
		case <-time.After(timeout):
			return nil, fmt.Errorf("timeout")
		}
	}

	return info, nil
}

// search the mesh for the file/glob/directory, returning a slice of string
// matches. The search includes local matches.
func (iom *IOMeshage) Info(file string) []string {
	var ret []string

	// search locally
	files, _ := iom.List(file, true)
	for _, file := range files {
		ret = append(ret, iom.Rel(file))
	}

	// search the mesh
<<<<<<< HEAD
	c := make(chan *Message)
	TID := iom.registerChan(c)
	defer iom.unregisterTID(TID)

	m := &Message{
=======
	TID, c := iom.newTID()
	defer iom.unregisterTID(TID)

	m := &IOMMessage{
>>>>>>> 35d1fd70
		From:     iom.node.Name(),
		Type:     TYPE_INFO,
		Filename: file,
		TID:      TID,
	}
	recipients, err := iom.node.Broadcast(m)
	if err != nil {
		log.Errorln(err)
		return nil
	}
	if log.WillLog(log.DEBUG) {
		log.Debug("sent info request to %v nodes", len(recipients))
	}

	// wait for n responses, or a timeout
	for i := 0; i < len(recipients); i++ {
		select {
		case resp := <-c:
			if log.WillLog(log.DEBUG) {
				log.Debugln("got response: ", resp)
			}
			if resp.ACK {
				if log.WillLog(log.DEBUG) {
					log.Debugln("got info from: ", resp.From)
				}
				if len(resp.Glob) == 0 {
					// exact match unless the exact match is the original glob
					if !strings.Contains(resp.Filename, "*") {
						ret = append(ret, resp.Filename)
					}
				} else {
					ret = append(ret, resp.Glob...)
				}
			}
		case <-time.After(timeout):
			log.Errorln(fmt.Errorf("timeout"))
			return nil
		}
	}

	return ret
}

// Retrieve a file from the shortest path node that has it. Get blocks until
// the file transfer begins or errors out. If the file specified is a
// directory, the entire directory will be recursively transferred. If the file
// already exists on this node, Get will return immediately with no error.
func (iom *IOMeshage) Get(file string) error {
	// is this a directory or a glob
	fi, err := os.Stat(filepath.Join(iom.base, file))
	if err == nil && !fi.IsDir() {
		return nil
	}

	// is this file already in flight?
	iom.transferLock.RLock()
	if _, ok := iom.transfers[file]; ok {
		iom.transferLock.RUnlock()
		return fmt.Errorf("file already in flight")
	}
	iom.transferLock.RUnlock()

<<<<<<< HEAD
	info, err := iom.info(file)
=======
	// find the file somewhere in the mesh
	TID, c := iom.newTID()
	defer iom.unregisterTID(TID)

	m := &IOMMessage{
		From:     iom.node.Name(),
		Type:     TYPE_INFO,
		Filename: file,
		TID:      TID,
	}
	recipients, err := iom.node.Broadcast(m)
>>>>>>> 35d1fd70
	if err != nil {
		return err
	}
	if len(info) == 0 {
		return fmt.Errorf("file not found")
	}

	inflight := make(map[string]bool)

	for _, v := range info {
		// is this a single file or a directory/blob?
		if len(v.Glob) == 0 {
			if _, ok := inflight[v.Filename]; ok {
				continue
			}

			if log.WillLog(log.INFO) {
				log.Info("found file on node %v with %v parts", v.From, v.Part)
			}

			// create a transfer object
			tdir, err := ioutil.TempDir(iom.base, "transfer_")
			if err != nil {
				log.Errorln(err)
				return err
			}
			iom.transferLock.Lock()
			iom.transfers[v.Filename] = &Transfer{
				Dir:      tdir,
				Filename: v.Filename,
				Parts:    make(map[int64]bool),
				NumParts: int(v.Part),
				Inflight: -1,
				Queued:   true,
			}
			iom.transferLock.Unlock()

			go iom.getParts(v.Filename, v.Part, v.Perm)

			inflight[v.Filename] = true
		} else {
			// call Get on each of the constituent files, queued in a random order

			// fisher-yates shuffle
			for i := int64(len(v.Glob)) - 1; i > 0; i-- {
				j := iom.rand.Int63n(i + 1)
				t := v.Glob[j]
				v.Glob[j] = v.Glob[i]
				v.Glob[i] = t
			}

			for _, x := range v.Glob {
				if _, ok := inflight[x]; ok {
					continue
				}
				if err := iom.Get(x); err != nil {
					return err
				}
			}
		}
	}

	return nil
}

// Stream requests each part of the file in order, returning a channel to read
// the parts from. This does not store the file locally to avoid filling up the
// local disk.
func (iom *IOMeshage) Stream(file string) (chan []byte, error) {
	// is this a directory or a glob
	fi, err := os.Stat(filepath.Join(iom.base, file))
	if err == nil && !fi.IsDir() {
		return stream(filepath.Join(iom.base, file))
	}

	info, err := iom.info(file)
	if err != nil {
		return nil, err
	}
	if len(info) == 0 {
		return nil, fmt.Errorf("file not found")
	}

	// request file from the first responder
	first := info[0]
	if len(first.Glob) > 0 {
		return nil, errors.New("cannot stream a glob")
	}

	out := make(chan []byte)

	go func() {
		defer close(out)

		if log.WillLog(log.DEBUG) {
			log.Debug("found file on node %v with %v parts", first.From, first.Part)
		}

		// get in line
		iom.queue <- true
		defer func() {
			<-iom.queue
		}()

		for i := int64(0); i < first.Part; i++ {
			data, err := iom.xfer(first.Filename, i, first.From)
			if err != nil {
				log.Error("stream failed: %v", err)
				return
			}

			out <- data
		}
	}()

	return out, nil
}

// Get a file with numParts parts. getParts will randomize the order of the
// parts to maximize the distributed transfer behavior of iomeshage when used
// at scale.
func (iom *IOMeshage) getParts(filename string, numParts int64, perm os.FileMode) {
	defer iom.destroyTempTransfer(filename)

	// corner case - empty file
	if numParts == 0 {
		fname := filepath.Join(iom.base, filename)
		log.Debug("file %v has 0 parts, creating empty file", fname)

		if err := touch(fname, perm); err != nil {
			log.Error("touch failed: %v", err)
		}

		return
	}

	// create a random list of parts to grab
	var parts []int64
	var i int64
	for i = 0; i < numParts; i++ {
		parts = append(parts, i)
	}

	// fisher-yates shuffle
	for i = numParts - 1; i > 0; i-- {
		j := iom.rand.Int63n(i + 1)
		t := parts[j]
		parts[j] = parts[i]
		parts[i] = t
	}

	// get in line
	iom.queue <- true
	defer func() {
		<-iom.queue
	}()

	iom.transferLock.Lock()
	iom.transfers[filename].Queued = false
	iom.transferLock.Unlock()

Outer:
	for _, p := range parts {
		// attempt to get this part up to MAX_ATTEMPTS attempts
		for attempt := 0; attempt < MAX_ATTEMPTS; attempt++ {
<<<<<<< HEAD
=======
			TID, c := iom.newTID()

>>>>>>> 35d1fd70
			if log.WillLog(log.DEBUG) {
				log.Debug("transferring filepart %v:%vattempt %v", filename, p, attempt)
			}

			if err := iom.getPart(filename, p); err != nil {
				log.Error("get filepart %v:%v failed: %v", filename, p, err)

				if attempt > 0 {
					// we're most likely issuing multiple attempts because of
					// heavy traffic, wait a bit for things to calm down
					time.Sleep(timeout)
				}
				continue
			}

<<<<<<< HEAD
			// success
			continue Outer
=======
			if log.WillLog(log.DEBUG) {
				log.Debug("found part %v on node %v", info.Part, info.From)
			}

			// transfer this part
			if err := iom.Xfer(m.Filename, info.Part, info.From); err != nil {
				log.Errorln(err)
				iom.unregisterTID(TID)
				continue
			}
			iom.transferLock.Lock()
			iom.transfers[filename].Parts[p] = true
			iom.transferLock.Unlock()
			iom.unregisterTID(TID)
			break
>>>>>>> 35d1fd70
		}

		iom.transferLock.RLock()
		if !iom.transfers[filename].Parts[p] {
			log.Error("could not transfer filepart %v:%v after %v attempts", filename, p, MAX_ATTEMPTS)
			iom.transferLock.RUnlock()
			return
		}
		iom.transferLock.RUnlock()
	}

	log.Info("got all parts for %v", filename)

	// copy the parts into the whole file
	iom.transferLock.RLock()
	t := iom.transfers[filename]
	iom.transferLock.RUnlock()
	tfile, err := ioutil.TempFile(t.Dir, "cat_")
	if err != nil {
		log.Errorln(err)
	}

	for i = 0; i < numParts; i++ {
		fname := fmt.Sprintf("%v/%v.part_%v", t.Dir, filepath.Base(filename), i)
		fpart, err := os.Open(fname)
		if err != nil {
			log.Errorln(err)
			tfile.Close()
			return
		}
		io.Copy(tfile, fpart)
		fpart.Close()
	}
	name := tfile.Name()
	tfile.Close()

	// create subdirectories
	fullPath := filepath.Join(iom.base, filename)
	err = os.MkdirAll(filepath.Dir(fullPath), 0755)
	if err != nil {
		log.Errorln(err)
		return
	}
	os.Rename(name, fullPath)

	log.Debug("changing permissions: %v %v", fullPath, perm)
	err = os.Chmod(fullPath, perm)
	if err != nil {
		log.Errorln(err)
	}
}

// Remove a temporary transfer directory and any transferred parts.
func (iom *IOMeshage) destroyTempTransfer(filename string) {
	iom.transferLock.RLock()
	t, ok := iom.transfers[filename]
	iom.transferLock.RUnlock()
	if !ok {
		log.Errorln("could not access transfer object!")
		return
	}

	iom.drainLock.Lock()
	defer iom.drainLock.Unlock()
	err := os.RemoveAll(t.Dir)
	if err != nil {
		log.Errorln(err)
	}
	iom.transferLock.Lock()
	delete(iom.transfers, filename)
	iom.transferLock.Unlock()
}

<<<<<<< HEAD
func (iom *IOMeshage) whoHas(filename string, p int64) (string, error) {
	c := make(chan *Message)
	TID := iom.registerChan(c)
	defer iom.unregisterTID(TID)

	m := &Message{
		From:     iom.node.Name(),
		Type:     TYPE_WHOHAS,
		Filename: filename,
		TID:      TID,
		Part:     p,
	}

	recipients, err := iom.node.Broadcast(m)
	if err != nil {
		return "", err
	}
	log.Debug("sent info request to %v nodes", len(recipients))

	var timeoutCount int

	// wait for n responses, or too many timeouts
	for i := 0; i < len(recipients); i++ {
		select {
		case resp := <-c:
			if log.WillLog(log.DEBUG) {
				log.Debugln("got response: ", resp)
			}
			if resp.ACK {
				log.Debugln("%v has %v: ", resp.From, filename)

				return resp.From, nil
			}
		case <-time.After(timeout):
			timeoutCount++

			if timeoutCount == MAX_ATTEMPTS {
				return "", errors.New("too many timeouts")
			}
		}
	}

	return "", errors.New("file not found")
}

func (iom *IOMeshage) getPart(filename string, p int64) error {
	// did I already get this part via another node's request?
	iom.transferLock.Lock()
	if iom.transfers[filename].Parts[p] {
		iom.transferLock.Unlock()
		return nil
	}
	iom.transfers[filename].Inflight = p
	iom.transferLock.Unlock()

	who, err := iom.whoHas(filename, p)
	if err != nil {
		return err
	}

	if log.WillLog(log.DEBUG) {
		log.Debug("found part %v on node %v", p, who)
	}

	// transfer the part
	data, err := iom.xfer(filename, p, who)
	if err != nil {
		return err
	}

	iom.transferLock.Lock()
	defer iom.transferLock.Unlock()

	t, ok := iom.transfers[filename]
	if !ok {
		return fmt.Errorf("ghost transfer of %v:%v finished", filename, p)
	}

	outfile := fmt.Sprintf("%v/%v.part_%v", t.Dir, filepath.Base(filename), p)
	if err := ioutil.WriteFile(outfile, data, 0664); err != nil {
		return err
	}

	t.Parts[p] = true

	return nil
}

// xfer returns a part of the file read requested from a remote node.
func (iom *IOMeshage) xfer(filename string, part int64, from string) ([]byte, error) {
	c := make(chan *Message)
	TID := iom.registerChan(c)
	defer iom.unregisterTID(TID)

	m := &Message{
=======
// Transfer a single filepart to a temporary transfer directory.
func (iom *IOMeshage) Xfer(filename string, part int64, from string) error {
	TID, c := iom.newTID()
	defer iom.unregisterTID(TID)

	m := &IOMMessage{
>>>>>>> 35d1fd70
		From:     iom.node.Name(),
		Type:     TYPE_XFER,
		Filename: filename,
		TID:      TID,
		Part:     part,
	}
	if _, err := iom.node.Set([]string{from}, m); err != nil {
<<<<<<< HEAD
		return nil, err
=======
		return err
>>>>>>> 35d1fd70
	}

	// wait for a response, or a timeout
	select {
	case resp := <-c:
		if log.WillLog(log.DEBUG) {
			log.Debugln("got part: ", resp.Part)
		}
		if resp.ACK {
			if log.WillLog(log.DEBUG) {
				log.Debugln("got part from: ", resp.From)
			}

			return resp.Data, nil
		}

		return nil, fmt.Errorf("received NACK from xfer node")
	case <-time.After(timeout):
		return nil, fmt.Errorf("timeout")
	}
}

// Check iom messages that are routing through us in case it's a filepart that
// we're also looking for. If so, write it out. The message mux for meshage
// should call this.
func (iom *IOMeshage) MITM(m *Message) {
	if m.Type != TYPE_RESPONSE || !m.ACK || len(m.Data) == 0 {
		return
	}

	iom.transferLock.Lock()
	defer iom.transferLock.Unlock()
	if f, ok := iom.transfers[m.Filename]; ok {
		if f.Inflight == m.Part {
			return
		}
		if !f.Parts[m.Part] {
			log.Debug("snooped filepart %v;%v", f.Filename, m.Part)
			outfile := fmt.Sprintf("%v/%v.part_%v", f.Dir, filepath.Base(f.Filename), m.Part)
			err := ioutil.WriteFile(outfile, m.Data, 0664)
			if err != nil {
				log.Errorln(err)
				return
			}
			f.Parts[m.Part] = true
		}
	}
}

// Status returns a deep copy of the in-flight file transfers
func (iom *IOMeshage) Status() []*Transfer {
	iom.transferLock.RLock()
	defer iom.transferLock.RUnlock()

	res := []*Transfer{}

	for _, t := range iom.transfers {
		t2 := new(Transfer)

		// Make shallow copies of all fields
		*t2 = *t

		// Make deep copies
		t2.Parts = make(map[int64]bool)
		for k, v := range t.Parts {
			t2.Parts[k] = v
		}

		res = append(res, t2)
	}

	return res
<<<<<<< HEAD
=======
}

// Delete a file
func (iom *IOMeshage) Delete(file string) error {
	glob, err := filepath.Glob(iom.dirPrep(file))
	if err != nil {
		return err
	}

	for _, v := range glob {
		if v == iom.base {
			// the user *probably* doesn't want to actually remove the iom.base
			// directory since them they wouldn't be able to transfer any more
			// files. Instead, remove all it's contents.
			log.Info("deleting iomeshage directory contents")
			files, err := ioutil.ReadDir(iom.base)
			if err != nil {
				return err
			}

			for _, file := range files {
				if err := os.RemoveAll(filepath.Join(iom.base, file.Name())); err != nil {
					return err
				}
			}

			return nil
		}

		if err := os.RemoveAll(v); err != nil {
			return err
		}
	}

	return nil
}

// Get a full path, with the iom base directory and any trailing "/".
func (iom *IOMeshage) dirPrep(dir string) string {
	// prepend a "/" to the directory so that commands can't affect files above
	// the iom.base directory. For example, filepath.Clean will replace "/../"
	// with "/".
	dir = filepath.Join(iom.base, filepath.Clean("/"+dir))
	log.Info("dir is %v", dir)

	return dir
>>>>>>> 35d1fd70
}<|MERGE_RESOLUTION|>--- conflicted
+++ resolved
@@ -32,23 +32,15 @@
 	Messages  chan *meshage.Message // Incoming messages from meshage
 	drainLock sync.RWMutex
 	queue     chan bool
+	rand      *rand.Rand
 
 	// transferLock guards transfers
 	transferLock sync.RWMutex
-<<<<<<< HEAD
 	transfers    map[string]*Transfer // current transfers
-=======
-	queue        chan bool
-
-	rand *rand.Rand // RNG for this object
-}
->>>>>>> 35d1fd70
 
 	// tidLock guards TIDs
 	tidLock sync.Mutex
 	TIDs    map[int64]chan *Message // transfer ID -> channel
-
-	rand *rand.Rand
 }
 
 // Transfer describes an in-flight transfer.
@@ -89,8 +81,7 @@
 }
 
 func (iom *IOMeshage) info(file string) ([]*Message, error) {
-	c := make(chan *Message)
-	TID := iom.registerChan(c)
+	TID, c := iom.newTID()
 	defer iom.unregisterTID(TID)
 
 	m := &Message{
@@ -142,18 +133,10 @@
 	}
 
 	// search the mesh
-<<<<<<< HEAD
-	c := make(chan *Message)
-	TID := iom.registerChan(c)
-	defer iom.unregisterTID(TID)
-
-	m := &Message{
-=======
 	TID, c := iom.newTID()
 	defer iom.unregisterTID(TID)
 
-	m := &IOMMessage{
->>>>>>> 35d1fd70
+	m := &Message{
 		From:     iom.node.Name(),
 		Type:     TYPE_INFO,
 		Filename: file,
@@ -216,21 +199,7 @@
 	}
 	iom.transferLock.RUnlock()
 
-<<<<<<< HEAD
 	info, err := iom.info(file)
-=======
-	// find the file somewhere in the mesh
-	TID, c := iom.newTID()
-	defer iom.unregisterTID(TID)
-
-	m := &IOMMessage{
-		From:     iom.node.Name(),
-		Type:     TYPE_INFO,
-		Filename: file,
-		TID:      TID,
-	}
-	recipients, err := iom.node.Broadcast(m)
->>>>>>> 35d1fd70
 	if err != nil {
 		return err
 	}
@@ -396,11 +365,6 @@
 	for _, p := range parts {
 		// attempt to get this part up to MAX_ATTEMPTS attempts
 		for attempt := 0; attempt < MAX_ATTEMPTS; attempt++ {
-<<<<<<< HEAD
-=======
-			TID, c := iom.newTID()
-
->>>>>>> 35d1fd70
 			if log.WillLog(log.DEBUG) {
 				log.Debug("transferring filepart %v:%vattempt %v", filename, p, attempt)
 			}
@@ -416,26 +380,8 @@
 				continue
 			}
 
-<<<<<<< HEAD
 			// success
 			continue Outer
-=======
-			if log.WillLog(log.DEBUG) {
-				log.Debug("found part %v on node %v", info.Part, info.From)
-			}
-
-			// transfer this part
-			if err := iom.Xfer(m.Filename, info.Part, info.From); err != nil {
-				log.Errorln(err)
-				iom.unregisterTID(TID)
-				continue
-			}
-			iom.transferLock.Lock()
-			iom.transfers[filename].Parts[p] = true
-			iom.transferLock.Unlock()
-			iom.unregisterTID(TID)
-			break
->>>>>>> 35d1fd70
 		}
 
 		iom.transferLock.RLock()
@@ -509,10 +455,8 @@
 	iom.transferLock.Unlock()
 }
 
-<<<<<<< HEAD
 func (iom *IOMeshage) whoHas(filename string, p int64) (string, error) {
-	c := make(chan *Message)
-	TID := iom.registerChan(c)
+	TID, c := iom.newTID()
 	defer iom.unregisterTID(TID)
 
 	m := &Message{
@@ -600,19 +544,10 @@
 
 // xfer returns a part of the file read requested from a remote node.
 func (iom *IOMeshage) xfer(filename string, part int64, from string) ([]byte, error) {
-	c := make(chan *Message)
-	TID := iom.registerChan(c)
-	defer iom.unregisterTID(TID)
-
-	m := &Message{
-=======
-// Transfer a single filepart to a temporary transfer directory.
-func (iom *IOMeshage) Xfer(filename string, part int64, from string) error {
 	TID, c := iom.newTID()
 	defer iom.unregisterTID(TID)
 
-	m := &IOMMessage{
->>>>>>> 35d1fd70
+	m := &Message{
 		From:     iom.node.Name(),
 		Type:     TYPE_XFER,
 		Filename: filename,
@@ -620,11 +555,7 @@
 		Part:     part,
 	}
 	if _, err := iom.node.Set([]string{from}, m); err != nil {
-<<<<<<< HEAD
 		return nil, err
-=======
-		return err
->>>>>>> 35d1fd70
 	}
 
 	// wait for a response, or a timeout
@@ -697,53 +628,4 @@
 	}
 
 	return res
-<<<<<<< HEAD
-=======
-}
-
-// Delete a file
-func (iom *IOMeshage) Delete(file string) error {
-	glob, err := filepath.Glob(iom.dirPrep(file))
-	if err != nil {
-		return err
-	}
-
-	for _, v := range glob {
-		if v == iom.base {
-			// the user *probably* doesn't want to actually remove the iom.base
-			// directory since them they wouldn't be able to transfer any more
-			// files. Instead, remove all it's contents.
-			log.Info("deleting iomeshage directory contents")
-			files, err := ioutil.ReadDir(iom.base)
-			if err != nil {
-				return err
-			}
-
-			for _, file := range files {
-				if err := os.RemoveAll(filepath.Join(iom.base, file.Name())); err != nil {
-					return err
-				}
-			}
-
-			return nil
-		}
-
-		if err := os.RemoveAll(v); err != nil {
-			return err
-		}
-	}
-
-	return nil
-}
-
-// Get a full path, with the iom base directory and any trailing "/".
-func (iom *IOMeshage) dirPrep(dir string) string {
-	// prepend a "/" to the directory so that commands can't affect files above
-	// the iom.base directory. For example, filepath.Clean will replace "/../"
-	// with "/".
-	dir = filepath.Join(iom.base, filepath.Clean("/"+dir))
-	log.Info("dir is %v", dir)
-
-	return dir
->>>>>>> 35d1fd70
 }