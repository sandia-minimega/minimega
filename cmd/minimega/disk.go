--- conflicted
+++ resolved
@@ -169,7 +169,6 @@
 		return fmt.Errorf("[image %s] error getting info: %v", src, err)
 	}
 
-<<<<<<< HEAD
 	// If there is a backing file, than we should not try to create a new
 	// snapshot. Rather we will log a message and copy that previous backing file
 	// to the new destination. Both preserving the original backing file, and the
@@ -189,16 +188,14 @@
 		return nil
 	}
 
-	out, err := processWrapper("qemu-img", "create", "-f", "qcow2", "-b", src, "-F", info.Format, dst)
-=======
 	relSrc, err := filepath.Rel(filepath.Dir(dst), src)
 	if err != nil {
 		return fmt.Errorf("[image %s] error getting src relative to dst: %v", src, err)
 	}
 
 	out, err := processWrapper("qemu-img", "create", "-f", "qcow2", "-b", relSrc, "-F", info.Format, dst)
->>>>>>> 41ea80e6
-	if err != nil {
+
+  if err != nil {
 		return fmt.Errorf("[image %s] %v: %v", src, out, err)
 	}
 
