--- conflicted
+++ resolved
@@ -47,21 +47,7 @@
 used for all asynchronous tasks (e.g. handling meshage requests).
 `minicli.ProcessCommand` should only be called by `runCommands`.
 
-<<<<<<< HEAD
-This lock greatly reduces the overall locking in minimega -- if data is only
-accessed via a CLI handler, it does not require its own lock.
-
-Note: the `read` API handler uses the `cmdLock` unnaturally -- it releases the
-lock in the handler and relocks it upon returning. This allows the commands
-that are read from the file to be interleaved with commands from meshage and
-the web so that the user can observe the progression of the `read` command.
-This may create issues if the interleaved commands are not strictly read-only
-but it was unacceptable to lock up minimega for tens of minutes or more while
-it read long scripts. The `file stream` command in `iomeshage` follows the same
-pattern to prevent locking all of minimega while a large file is streamed.
-=======
 This channel greatly reduces the overall locking in minimega.
->>>>>>> bed39328
 
 *** `vmLock`
 
